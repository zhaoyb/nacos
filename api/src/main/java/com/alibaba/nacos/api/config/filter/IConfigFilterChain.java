--- conflicted
+++ resolved
@@ -24,11 +24,7 @@
  */
 public interface IConfigFilterChain {
     /**
-<<<<<<< HEAD
-     * filter aciton
-=======
-     * Filter action
->>>>>>> c5e18804
+     * Filter aciton
      *
      * @param request  request
      * @param response response
