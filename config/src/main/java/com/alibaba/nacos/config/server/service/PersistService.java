/*
 * Copyright 1999-2018 Alibaba Group Holding Ltd.
 *
 * Licensed under the Apache License, Version 2.0 (the "License");
 * you may not use this file except in compliance with the License.
 * You may obtain a copy of the License at
 *
 *      http://www.apache.org/licenses/LICENSE-2.0
 *
 * Unless required by applicable law or agreed to in writing, software
 * distributed under the License is distributed on an "AS IS" BASIS,
 * WITHOUT WARRANTIES OR CONDITIONS OF ANY KIND, either express or implied.
 * See the License for the specific language governing permissions and
 * limitations under the License.
 */
package com.alibaba.nacos.config.server.service;

import com.alibaba.nacos.config.server.model.*;
import com.alibaba.nacos.config.server.utils.LogUtil;
import com.alibaba.nacos.config.server.utils.MD5;
import com.alibaba.nacos.config.server.utils.PaginationHelper;
import com.alibaba.nacos.config.server.utils.event.EventDispatcher;
import com.google.common.collect.Lists;
import edu.umd.cs.findbugs.annotations.SuppressFBWarnings;
import org.apache.commons.lang3.StringUtils;
import org.springframework.beans.factory.annotation.Autowired;
import org.springframework.dao.DataAccessException;
import org.springframework.dao.DataIntegrityViolationException;
import org.springframework.dao.EmptyResultDataAccessException;
import org.springframework.dao.IncorrectResultSizeDataAccessException;
import org.springframework.jdbc.CannotGetJdbcConnectionException;
import org.springframework.jdbc.core.JdbcTemplate;
import org.springframework.jdbc.core.PreparedStatementCreator;
import org.springframework.jdbc.core.PreparedStatementSetter;
import org.springframework.jdbc.core.RowMapper;
import org.springframework.jdbc.support.GeneratedKeyHolder;
import org.springframework.jdbc.support.KeyHolder;
import org.springframework.stereotype.Repository;
import org.springframework.transaction.TransactionException;
import org.springframework.transaction.TransactionStatus;
import org.springframework.transaction.TransactionSystemException;
import org.springframework.transaction.support.TransactionCallback;
import org.springframework.transaction.support.TransactionTemplate;
import org.springframework.util.CollectionUtils;
<<<<<<< HEAD
import com.alibaba.nacos.config.server.model.ConfigAdvanceInfo;
import com.alibaba.nacos.config.server.model.ConfigAllInfo;
import com.alibaba.nacos.config.server.model.ConfigHistoryInfo;
import com.alibaba.nacos.config.server.model.ConfigInfo;
import com.alibaba.nacos.config.server.model.ConfigInfo4Beta;
import com.alibaba.nacos.config.server.model.ConfigInfo4Tag;
import com.alibaba.nacos.config.server.model.ConfigInfoAggr;
import com.alibaba.nacos.config.server.model.ConfigInfoBase;
import com.alibaba.nacos.config.server.model.ConfigInfoChanged;
import com.alibaba.nacos.config.server.model.ConfigKey;
import com.alibaba.nacos.config.server.model.Page;
import com.alibaba.nacos.config.server.model.SubInfo;
import com.alibaba.nacos.config.server.model.TenantInfo;
import com.alibaba.nacos.config.server.utils.LogUtil;
import com.alibaba.nacos.config.server.utils.MD5;
import com.alibaba.nacos.config.server.utils.PaginationHelper;
import com.alibaba.nacos.config.server.utils.event.EventDispatcher;
import com.google.common.collect.Lists;
=======

import javax.annotation.PostConstruct;
import java.io.IOException;
import java.sql.*;
import java.util.ArrayList;
import java.util.Collections;
import java.util.List;
import java.util.Map;
import java.util.Map.Entry;
>>>>>>> 15719454

import static com.alibaba.nacos.config.server.utils.LogUtil.defaultLog;
import static com.alibaba.nacos.config.server.utils.LogUtil.fatalLog;

/**
 * 数据库服务，提供ConfigInfo在数据库的存取<br>
 * 3.0开始增加数据版本号, 并将物理删除改为逻辑删除<br>
 * 3.0增加数据库切换功能
 * 
 * @author boyan
 * @author leiwen.zh
 * @since 1.0
 */

@Repository
public class PersistService {

	@Autowired
	private DynamicDataSource dynamicDataSource;
	
	private DataSourceService dataSourceService;

	@PostConstruct
	public void init() {
		dataSourceService = dynamicDataSource.getDataSource();

		jt = getJdbcTemplate();
		tjt = getTransactionTemplate();
	}

	
	public boolean checkMasterWritable() {
		return dataSourceService.checkMasterWritable();
	}

	public void setBasicDataSourceService(DataSourceService dataSourceService) {
		this.dataSourceService = dataSourceService;
	}
	
	static final class ConfigInfoWrapperRowMapper implements
			RowMapper<ConfigInfoWrapper> {
		public ConfigInfoWrapper mapRow(ResultSet rs, int rowNum)
				throws SQLException {
			ConfigInfoWrapper info = new ConfigInfoWrapper();

			info.setDataId(rs.getString("data_id"));
			info.setGroup(rs.getString("group_id"));
			info.setTenant(rs.getString("tenant_id"));
			info.setAppName(rs.getString("app_name"));

			try {
				info.setContent(rs.getString("content"));
			} catch (SQLException e) {
				// ignore
			}
			try {
				info.setId(rs.getLong("ID"));
			} catch (SQLException e) {
				// ignore
			}
			try {
				info.setLastModified(rs.getTimestamp("gmt_modified").getTime());
			} catch (SQLException e) {
				// ignore
			}
            try {
				info.setMd5(rs.getString("md5"));
			} catch (SQLException e) {
			}
			return info;
		}
	}

	static final class ConfigInfoBetaWrapperRowMapper implements
	RowMapper<ConfigInfoBetaWrapper> {
		public ConfigInfoBetaWrapper mapRow(ResultSet rs, int rowNum)
				throws SQLException {
			ConfigInfoBetaWrapper info = new ConfigInfoBetaWrapper();
			
			info.setDataId(rs.getString("data_id"));
			info.setGroup(rs.getString("group_id"));
			info.setTenant(rs.getString("tenant_id"));
			info.setAppName(rs.getString("app_name"));
			info.setBetaIps(rs.getString("beta_ips"));

			try {
				info.setContent(rs.getString("content"));
			} catch (SQLException e) {
				// ignore
			}
			try {
				info.setId(rs.getLong("ID"));
			} catch (SQLException e) {
				// ignore
			}
			try {
				info.setLastModified(rs.getTimestamp("gmt_modified").getTime());
			} catch (SQLException e) {
				// ignore
			}
			try {
				info.setMd5(rs.getString("md5"));
			} catch (SQLException e) {
			}
			return info;
		}
	}
	
	static final class ConfigInfoTagWrapperRowMapper implements
	RowMapper<ConfigInfoTagWrapper> {
		public ConfigInfoTagWrapper mapRow(ResultSet rs, int rowNum)
				throws SQLException {
			ConfigInfoTagWrapper info = new ConfigInfoTagWrapper();
			
			info.setDataId(rs.getString("data_id"));
			info.setGroup(rs.getString("group_id"));
			info.setTenant(rs.getString("tenant_id"));
			info.setTag(rs.getString("tag_id"));
			info.setAppName(rs.getString("app_name"));
			
			try {
				info.setContent(rs.getString("content"));
			} catch (SQLException e) {
				// ignore
			}
			try {
				info.setId(rs.getLong("ID"));
			} catch (SQLException e) {
				// ignore
			}
			try {
				info.setLastModified(rs.getTimestamp("gmt_modified").getTime());
			} catch (SQLException e) {
				// ignore
			}
			try {
				info.setMd5(rs.getString("md5"));
			} catch (SQLException e) {
			}
			return info;
		}
	}

	static final class ConfigInfoRowMapper implements
			RowMapper<ConfigInfo> {
		public ConfigInfo mapRow(ResultSet rs, int rowNum) throws SQLException {
			ConfigInfo info = new ConfigInfo();

			info.setDataId(rs.getString("data_id"));
			info.setGroup(rs.getString("group_id"));
			info.setTenant(rs.getString("tenant_id"));
			info.setAppName(rs.getString("app_name"));

			try {
				info.setContent(rs.getString("content"));
			} catch (SQLException e) {
				// ignore
			}
			try {
				info.setMd5(rs.getString("md5"));
			} catch (SQLException e) {
				// ignore
			}
			try {
				info.setId(rs.getLong("ID"));
			} catch (SQLException e) {
				// ignore
			}
			return info;
		}
	}
	
	static final class ConfigKeyRowMapper implements
			RowMapper<ConfigKey> {
		public ConfigKey mapRow(ResultSet rs, int rowNum) throws SQLException {
			ConfigKey info = new ConfigKey();

			info.setDataId(rs.getString("data_id"));
			info.setGroup(rs.getString("group_id"));
			info.setAppName(rs.getString("app_name"));

			return info;
		}
	}
	
	static final class ConfigAdvanceInfoRowMapper implements RowMapper<ConfigAdvanceInfo> {
		public ConfigAdvanceInfo mapRow(ResultSet rs, int rowNum) throws SQLException {
			ConfigAdvanceInfo info = new ConfigAdvanceInfo();
			info.setCreateTime(rs.getTimestamp("gmt_modified").getTime());
			info.setModifyTime(rs.getTimestamp("gmt_modified").getTime());
			info.setCreateUser(rs.getString("src_user"));
			info.setCreateIp(rs.getString("src_ip"));
			info.setDesc(rs.getString("c_desc"));
			info.setUse(rs.getString("c_use"));
			info.setEffect(rs.getString("effect"));
			info.setType(rs.getString("type"));
			info.setSchema(rs.getString("c_schema"));
			return info;
		}
	}
	
	static final class ConfigAllInfoRowMapper implements RowMapper<ConfigAllInfo> {
		public ConfigAllInfo mapRow(ResultSet rs, int rowNum) throws SQLException {
			ConfigAllInfo info = new ConfigAllInfo();
			info.setDataId(rs.getString("data_id"));
			info.setGroup(rs.getString("group_id"));
			info.setTenant(rs.getString("tenant_id"));
			info.setAppName(rs.getString("app_name"));
			try {
				info.setContent(rs.getString("content"));
			} catch (SQLException e) {
				// ignore
			}
			try {
				info.setMd5(rs.getString("md5"));
			} catch (SQLException e) {
				// ignore
			}
			try {
				info.setId(rs.getLong("ID"));
			} catch (SQLException e) {
				// ignore
			}
			info.setCreateTime(rs.getTimestamp("gmt_modified").getTime());
			info.setModifyTime(rs.getTimestamp("gmt_modified").getTime());
			info.setCreateUser(rs.getString("src_user"));
			info.setCreateIp(rs.getString("src_ip"));
			info.setDesc(rs.getString("c_desc"));
			info.setUse(rs.getString("c_use"));
			info.setEffect(rs.getString("effect"));
			info.setType(rs.getString("type"));
			info.setSchema(rs.getString("c_schema"));
			return info;
		}
	}
	
	static final class ConfigInfo4BetaRowMapper implements
	RowMapper<ConfigInfo4Beta> {
		public ConfigInfo4Beta mapRow(ResultSet rs, int rowNum) throws SQLException {
			ConfigInfo4Beta info = new ConfigInfo4Beta();
			
			info.setDataId(rs.getString("data_id"));
			info.setGroup(rs.getString("group_id"));
			info.setTenant(rs.getString("tenant_id"));
			info.setAppName(rs.getString("app_name"));
			info.setBetaIps(rs.getString("beta_ips"));
			
			try {
				info.setContent(rs.getString("content"));
			} catch (SQLException e) {
				// ignore
			}
			try {
				info.setId(rs.getLong("ID"));
			} catch (SQLException e) {
				// ignore
			}
            try {
				info.setMd5(rs.getString("md5"));
			} catch (SQLException e) {
			}
			return info;
		}
	}
	
	static final class ConfigInfo4TagRowMapper implements
	RowMapper<ConfigInfo4Tag> {
		public ConfigInfo4Tag mapRow(ResultSet rs, int rowNum) throws SQLException {
			ConfigInfo4Tag info = new ConfigInfo4Tag();
			
			info.setDataId(rs.getString("data_id"));
			info.setGroup(rs.getString("group_id"));
			info.setTenant(rs.getString("tenant_id"));
			info.setTag(rs.getString("tag_id"));
			info.setAppName(rs.getString("app_name"));
			
			try {
				info.setContent(rs.getString("content"));
			} catch (SQLException e) {
				// ignore
			}
			try {
				info.setId(rs.getLong("ID"));
			} catch (SQLException e) {
				// ignore
			}
			try {
				info.setMd5(rs.getString("md5"));
			} catch (SQLException e) {
			}
			return info;
		}
	}
	
	static final class ConfigInfoBaseRowMapper implements
	RowMapper<ConfigInfoBase> {
		public ConfigInfoBase mapRow(ResultSet rs, int rowNum) throws SQLException {
			ConfigInfoBase info = new ConfigInfoBase();
			
			info.setDataId(rs.getString("data_id"));
			info.setGroup(rs.getString("group_id"));
			
			try {
				info.setContent(rs.getString("content"));
			} catch (SQLException e) {
				// ignore
			}
			try {
				info.setId(rs.getLong("ID"));
			} catch (SQLException e) {
				// ignore
			}
			return info;
		}
	}

	static final class ConfigInfoAggrRowMapper implements
			RowMapper<ConfigInfoAggr> {
		public ConfigInfoAggr mapRow(ResultSet rs, int rowNum)
				throws SQLException {
			ConfigInfoAggr info = new ConfigInfoAggr();
			info.setDataId(rs.getString("data_id"));
			info.setGroup(rs.getString("group_id"));
			info.setDatumId(rs.getString("datum_id"));
			info.setTenant(rs.getString("tenant_id"));
			info.setAppName(rs.getString("app_name"));
			info.setContent(rs.getString("content"));
			return info;
		}
	}

	static final class ConfigInfoChangedRowMapper implements RowMapper<ConfigInfoChanged> {
		public ConfigInfoChanged mapRow(ResultSet rs, int rowNum) throws SQLException {
			ConfigInfoChanged info = new ConfigInfoChanged();
			info.setDataId(rs.getString("data_id"));
			info.setGroup(rs.getString("group_id"));
			info.setTenant(rs.getString("tenant_id"));
			return info;
		}
	}

	static final class ConfigHistoryRowMapper implements RowMapper<ConfigHistoryInfo> {
		public ConfigHistoryInfo mapRow(ResultSet rs, int rowNum) throws SQLException {
			ConfigHistoryInfo configHistoryInfo = new ConfigHistoryInfo();
			configHistoryInfo.setId(rs.getLong("nid"));
			configHistoryInfo.setDataId(rs.getString("data_id"));
			configHistoryInfo.setGroup(rs.getString("group_id"));
			configHistoryInfo.setTenant(rs.getString("tenant_id"));
			configHistoryInfo.setAppName(rs.getString("app_name"));
			configHistoryInfo.setSrcIp(rs.getString("src_ip"));
			configHistoryInfo.setOpType(rs.getString("op_type"));
			configHistoryInfo.setCreatedTime(rs.getTimestamp("gmt_create"));
			configHistoryInfo.setLastModifiedTime(rs.getTimestamp("gmt_modified"));
			return configHistoryInfo;
		}
	}

	static final class ConfigHistoryDetailRowMapper implements RowMapper<ConfigHistoryInfo> {
		public ConfigHistoryInfo mapRow(ResultSet rs, int rowNum) throws SQLException {
			ConfigHistoryInfo configHistoryInfo = new ConfigHistoryInfo();
			configHistoryInfo.setId(rs.getLong("nid"));
			configHistoryInfo.setDataId(rs.getString("data_id"));
			configHistoryInfo.setGroup(rs.getString("group_id"));
			configHistoryInfo.setTenant(rs.getString("tenant_id"));
			configHistoryInfo.setAppName(rs.getString("app_name"));
			configHistoryInfo.setMd5(rs.getString("md5"));
			configHistoryInfo.setContent(rs.getString("content"));
			configHistoryInfo.setSrcUser(rs.getString("src_user"));
			configHistoryInfo.setSrcIp(rs.getString("src_ip"));
			configHistoryInfo.setOpType(rs.getString("op_type"));
			configHistoryInfo.setCreatedTime(rs.getTimestamp("gmt_create"));
			configHistoryInfo.setLastModifiedTime(rs.getTimestamp("gmt_modified"));
			return configHistoryInfo;
		}
	};
	
	static final class TenantInfoRowMapper implements RowMapper<TenantInfo> {
		public TenantInfo mapRow(ResultSet rs, int rowNum) throws SQLException {
			TenantInfo info = new TenantInfo();
			info.setTenantId(rs.getString("tenant_id"));
			info.setTenantName(rs.getString("tenant_name"));
			info.setTenantDesc(rs.getString("tenant_desc"));
			return info;
		}
	}

	public synchronized void reload() throws IOException {
		this.dataSourceService.reload();
	}
	
	/**
	 * 单元测试用
	 */
	public JdbcTemplate getJdbcTemplate() {
		return this.dataSourceService.getJdbcTemplate();
	}
	
	public TransactionTemplate getTransactionTemplate() {
		return this.dataSourceService.getTransactionTemplate();
	}

	public String getCurrentDBUrl() {
		return this.dataSourceService.getCurrentDBUrl();
	}

	// ----------------------- config_info 表 insert update delete
	/**
	 * 添加普通配置信息，发布数据变更事件
	 */
	public void addConfigInfo(final String srcIp, final String srcUser, final ConfigInfo configInfo, final Timestamp time, final Map<String, Object> configAdvanceInfo, final boolean notify) {
		tjt.execute(new TransactionCallback<Boolean>() {
			@Override
			public Boolean doInTransaction(TransactionStatus status) {
				try {
					long configId = addConfigInfoAtomic(srcIp, srcUser, configInfo, time, configAdvanceInfo);
					String configTags = configAdvanceInfo == null ? null : (String) configAdvanceInfo.get("config_tags");
					addConfiTagsRelationAtomic(configId, configTags, configInfo.getDataId(), configInfo.getGroup(),
							configInfo.getTenant());
					insertConfigHistoryAtomic(0, configInfo, srcIp, srcUser, time, "I");
					if (notify) {
						EventDispatcher.fireEvent(new ConfigDataChangeEvent(false, configInfo.getDataId(), configInfo.getGroup(), configInfo.getTenant(), time.getTime()));
					}
				} catch (CannotGetJdbcConnectionException e) {
					fatalLog.error("[db-error] " + e.toString(), e);
					throw e;
				}
				return Boolean.TRUE;
			}
		});
	}
	
	/**
	 * 添加普通配置信息，发布数据变更事件
	 */
	public void addConfigInfo4Beta(ConfigInfo configInfo, String betaIps,
			String srcIp, String srcUser, Timestamp time, boolean notify) {
		String appNameTmp = StringUtils.isBlank(configInfo.getAppName()) ? StringUtils.EMPTY : configInfo.getAppName();
		String tenantTmp = StringUtils.isBlank(configInfo.getTenant()) ? StringUtils.EMPTY : configInfo.getTenant();
		try {
			String md5 = MD5.getInstance().getMD5String(configInfo.getContent());
			jt.update(
					"insert into config_info_beta(data_id,group_id,tenant_id,app_name,content,md5,beta_ips,src_ip,src_user,gmt_create,gmt_modified) values(?,?,?,?,?,?,?,?,?,?,?)",
					configInfo.getDataId(), configInfo.getGroup(), tenantTmp, appNameTmp, configInfo.getContent(), md5,
					betaIps, srcIp, srcUser, time, time);
			if (notify) {
				EventDispatcher.fireEvent(new ConfigDataChangeEvent(true, configInfo.getDataId(), configInfo.getGroup(),
						tenantTmp, time.getTime()));
			}

		} catch (CannotGetJdbcConnectionException e) {
			fatalLog.error("[db-error] " + e.toString(), e);
			throw e;
		}
	}

	/**
	 * 添加普通配置信息，发布数据变更事件
	 */
	public void addConfigInfo4Tag(ConfigInfo configInfo, String tag, String srcIp, String srcUser, Timestamp time,
			boolean notify) {
		String appNameTmp = StringUtils.isBlank(configInfo.getAppName()) ? StringUtils.EMPTY : configInfo.getAppName();
		String tenantTmp = StringUtils.isBlank(configInfo.getTenant()) ? StringUtils.EMPTY : configInfo.getTenant();
		String tagTmp = StringUtils.isBlank(tag) ? StringUtils.EMPTY : tag.trim();
		try {
			String md5 = MD5.getInstance().getMD5String(configInfo.getContent());
			jt.update(
					"insert into config_info_tag(data_id,group_id,tenant_id,tag_id,app_name,content,md5,src_ip,src_user,gmt_create,gmt_modified) values(?,?,?,?,?,?,?,?,?,?,?)",
					configInfo.getDataId(), configInfo.getGroup(), tenantTmp, tagTmp, appNameTmp, configInfo.getContent(), md5,
					srcIp, srcUser, time, time);
			if (notify) {
				EventDispatcher.fireEvent(new ConfigDataChangeEvent(false, configInfo.getDataId(),
						configInfo.getGroup(), tenantTmp, tagTmp, time.getTime()));
			}
		} catch (CannotGetJdbcConnectionException e) {
			fatalLog.error("[db-error] " + e.toString(), e);
			throw e;
		}
	}

	/**
	 * 更新配置信息
	 */
	public void updateConfigInfo(final ConfigInfo configInfo, final String srcIp, final String srcUser,
			final Timestamp time, final Map<String, Object> configAdvanceInfo, final boolean notify) {
		tjt.execute(new TransactionCallback<Boolean>() {
			@Override
			public Boolean doInTransaction(TransactionStatus status) {
				try {
					ConfigInfo oldConfigInfo = findConfigInfo(configInfo.getDataId(), configInfo.getGroup(), configInfo.getTenant());
					String appNameTmp = oldConfigInfo.getAppName();
					// 用户传过来的appName不为空，则用持久化用户的appName，否则用db的;清空appName的时候需要传空串
					if (configInfo.getAppName() == null) {
						configInfo.setAppName(appNameTmp);
					}
					updateConfigInfoAtomic(configInfo, srcIp, srcUser, time, configAdvanceInfo);
					String configTags = configAdvanceInfo == null ? null : (String)configAdvanceInfo.get("config_tags");
					if (configTags != null) {
						// 删除所有tag，然后再重新创建
						removeTagByIdAtomic(oldConfigInfo.getId());
						addConfiTagsRelationAtomic(oldConfigInfo.getId(), configTags, configInfo.getDataId(),
								configInfo.getGroup(), configInfo.getTenant());
					}
					insertConfigHistoryAtomic(oldConfigInfo.getId(), oldConfigInfo, srcIp, srcUser, time, "U");
					if (notify) {
						EventDispatcher.fireEvent(new ConfigDataChangeEvent(false, configInfo.getDataId(),
								configInfo.getGroup(), configInfo.getTenant(), time.getTime()));
					}
				} catch (CannotGetJdbcConnectionException e) {
					fatalLog.error("[db-error] " + e.toString(), e);
					throw e;
				}
				return Boolean.TRUE;
			}
		});
	}
	
	/**
	 * 更新配置信息
	 */
	public void updateConfigInfo4Beta(ConfigInfo configInfo, String srcIp, String srcUser, Timestamp time,
			boolean notify) {
		String appNameTmp = StringUtils.isBlank(configInfo.getAppName()) ? StringUtils.EMPTY : configInfo.getAppName();
		String tenantTmp = StringUtils.isBlank(configInfo.getTenant()) ? StringUtils.EMPTY : configInfo.getTenant();
		try {
			String md5 = MD5.getInstance().getMD5String(configInfo.getContent());
			jt.update(
					"update config_info_beta set content=?, md5 = ?, src_ip=?,src_user=?,gmt_modified=?,app_name=? where data_id=? and group_id=? and tenant_id=?",
					configInfo.getContent(), md5, srcIp, srcUser, time, appNameTmp, configInfo.getDataId(),
					configInfo.getGroup(), tenantTmp);
			if (notify) {
				EventDispatcher.fireEvent(new ConfigDataChangeEvent(true, configInfo.getDataId(), configInfo.getGroup(),
						tenantTmp, time.getTime()));
			}

		} catch (CannotGetJdbcConnectionException e) {
			fatalLog.error("[db-error] " + e.toString(), e);
			throw e;
		}
	}
	
	/**
	 * 更新配置信息
	 */
	public void updateConfigInfo4Tag(ConfigInfo configInfo, String tag, String srcIp, String srcUser, Timestamp time,
			boolean notify) {
		String appNameTmp = StringUtils.isBlank(configInfo.getAppName()) ? StringUtils.EMPTY : configInfo.getAppName();
		String tenantTmp = StringUtils.isBlank(configInfo.getTenant()) ? StringUtils.EMPTY : configInfo.getTenant();
		String tagTmp = StringUtils.isBlank(tag) ? StringUtils.EMPTY : tag.trim();
		try {
			String md5 = MD5.getInstance().getMD5String(configInfo.getContent());
			jt.update(
					"update config_info_tag set content=?, md5 = ?, src_ip=?,src_user=?,gmt_modified=?,app_name=? where data_id=? and group_id=? and tenant_id=? and tag_id=?",
					configInfo.getContent(), md5, srcIp, srcUser, time, appNameTmp, configInfo.getDataId(),
					configInfo.getGroup(), tenantTmp, tagTmp);
			if (notify) {
				EventDispatcher.fireEvent(new ConfigDataChangeEvent(true, configInfo.getDataId(), configInfo.getGroup(),
						tenantTmp, tagTmp, time.getTime()));
			}

		} catch (CannotGetJdbcConnectionException e) {
			fatalLog.error("[db-error] " + e.toString(), e);
			throw e;
		}
	}
	
	public void insertOrUpdateBeta(final ConfigInfo configInfo, final String betaIps, final String srcIp,
			final String srcUser, final Timestamp time, final boolean notify) {
		try {
			addConfigInfo4Beta(configInfo, betaIps, srcIp, null, time, notify);
		} catch (DataIntegrityViolationException ive) { // 唯一性约束冲突
			updateConfigInfo4Beta(configInfo, srcIp, null, time, notify);
		}
	}
	
	public void insertOrUpdateTag(final ConfigInfo configInfo, final String tag, final String srcIp,
			final String srcUser, final Timestamp time, final boolean notify) {
		try {
			addConfigInfo4Tag(configInfo, tag, srcIp, null, time, notify);
		} catch (DataIntegrityViolationException ive) { // 唯一性约束冲突
			updateConfigInfo4Tag(configInfo, tag, srcIp, null, time, notify);
		}
	}

	/**
	 * 更新md5
	 */
	public void updateMd5(String dataId, String group, String tenant, String md5, Timestamp lastTime) {
		String tenantTmp = StringUtils.isBlank(tenant) ? StringUtils.EMPTY : tenant;
		try {
			jt.update(
					"update config_info set md5 = ? where data_id=? and group_id=? and tenant_id=? and gmt_modified=?",
					md5, dataId, group, tenantTmp, lastTime);
		} catch (CannotGetJdbcConnectionException e) {
			fatalLog.error("[db-error] " + e.toString(), e);
			throw e;
		}
	}

	public void insertOrUpdate(String srcIp, String srcUser, ConfigInfo configInfo, Timestamp time, Map<String, Object> configAdvanceInfo) {
		insertOrUpdate(srcIp, srcUser, configInfo, time, configAdvanceInfo, true);
	}

	/**
	 * 写入主表，插入或更新
	 */
	public void insertOrUpdate(String srcIp, String srcUser, ConfigInfo configInfo, Timestamp time, Map<String, Object> configAdvanceInfo, boolean notify) {
		try {
			addConfigInfo(srcIp, srcUser, configInfo, time, configAdvanceInfo, notify);
		} catch (DataIntegrityViolationException ive) { // 唯一性约束冲突
			updateConfigInfo(configInfo, srcIp, srcUser, time, configAdvanceInfo, notify);
		}
	}
	
	/**
	 * 写入主表，插入或更新
	 */
	public void insertOrUpdateSub(SubInfo subInfo) {
		try {
			addConfigSubAtomic(subInfo.getDataId(), subInfo.getGroup(), subInfo.getAppName(), subInfo.getDate());
		} catch (DataIntegrityViolationException ive) { // 唯一性约束冲突
			updateConfigSubAtomic(subInfo.getDataId(), subInfo.getGroup(), subInfo.getAppName(), subInfo.getDate());
		}
	}

	/**
	 * 删除配置信息, 物理删除
	 */
	public void removeConfigInfo(final String dataId, final String group, final String tenant, final String srcIp, final String srcUser) { tjt.execute(new TransactionCallback<Boolean>() {
		final Timestamp time = new Timestamp(System.currentTimeMillis());
			@Override
			public Boolean doInTransaction(TransactionStatus status) {
				try {
					ConfigInfo configInfo = findConfigInfo(dataId, group, tenant);
					if (configInfo != null) {
						removeConfigInfoAtomic(dataId, group, tenant, srcIp, srcUser);
						removeTagByIdAtomic(configInfo.getId());
						insertConfigHistoryAtomic(configInfo.getId(), configInfo, srcIp, srcUser, time, "D");
					}
				} catch (CannotGetJdbcConnectionException e) {
					fatalLog.error("[db-error] " + e.toString(), e);
					throw e;
				}
				return Boolean.TRUE;
			}
		});
	}

	/**
	 * 删除beta配置信息, 物理删除
	 */
	public void removeConfigInfo4Beta(final String dataId, final String group, final String tenant) {
		final String tenantTmp = StringUtils.isBlank(tenant) ? StringUtils.EMPTY : tenant;
		tjt.execute(new TransactionCallback<Boolean>() {
			@Override
			public Boolean doInTransaction(TransactionStatus status) {
				try {
					ConfigInfo configInfo = findConfigInfo4Beta(dataId, group, tenant);
					if (configInfo != null) {
						jt.update("delete from config_info_beta where data_id=? and group_id=? and tenant_id=?", dataId,
								group, tenantTmp);
					}
				} catch (CannotGetJdbcConnectionException e) {
					fatalLog.error("[db-error] " + e.toString(), e);
					throw e;
				}
				return Boolean.TRUE;
			}
		});
	}

	// ----------------------- config_aggr_info 表 insert update delete
	/**
	 * 增加聚合前数据到数据库, select -> update or insert
	 */
	public boolean addAggrConfigInfo(final String dataId, final String group, String tenant, final String datumId,
			String appName, final String content) {
		String appNameTmp = StringUtils.isBlank(appName) ? StringUtils.EMPTY : appName;
		String tenantTmp = StringUtils.isBlank(tenant) ? StringUtils.EMPTY : tenant;
		final Timestamp now = new Timestamp(System.currentTimeMillis());
		String select = "select content from config_info_aggr where data_id = ? and group_id = ? and tenant_id = ?  and datum_id = ?";
		String insert = "insert into config_info_aggr(data_id, group_id, tenant_id, datum_id, app_name, content, gmt_modified) values(?,?,?,?,?,?,?) ";
		String update = "update config_info_aggr set content = ? , gmt_modified = ? where data_id = ? and group_id = ? and tenant_id = ? and datum_id = ?";

		try {
			try {
				String dbContent = jt.queryForObject(select, new Object[] { dataId, group, tenantTmp, datumId },
						String.class);

				if (dbContent != null && dbContent.equals(content)) {
					return true;
				} else {
					return jt.update(update, content, now, dataId, group, tenantTmp, datumId) > 0;
				}
			} catch (EmptyResultDataAccessException ex) { // no data, insert
				return jt.update(insert, dataId, group, tenantTmp, datumId, appNameTmp, content, now) > 0;
			}
		} catch (DataAccessException e) {
			fatalLog.error("[db-error] " + e.toString(), e);
			throw e;
		}
	}

	/**
	 * 删除单条聚合前数据
	 */
	public void removeSingleAggrConfigInfo(final String dataId,
			final String group, final String tenant, final String datumId) {
		final String tenantTmp = StringUtils.isBlank(tenant) ? StringUtils.EMPTY : tenant;
		String sql = "delete from config_info_aggr where data_id=? and group_id=? and tenant_id=? and datum_id=?";

		try {
			this.jt.update(sql, new PreparedStatementSetter() {
				public void setValues(PreparedStatement ps) throws SQLException {
					int index = 1;
					ps.setString(index++, dataId);
					ps.setString(index++, group);
					ps.setString(index++, tenantTmp);
					ps.setString(index++, datumId);
				}
			});
		} catch (CannotGetJdbcConnectionException e) {
			fatalLog.error("[db-error] " + e.toString(), e);
			throw e;
		}
	}

	/**
	 * 删除一个dataId下面所有的聚合前数据
	 */
	public void removeAggrConfigInfo(final String dataId, final String group, final String tenant) {
		final String tenantTmp = StringUtils.isBlank(tenant) ? StringUtils.EMPTY : tenant;
		String sql = "delete from config_info_aggr where data_id=? and group_id=? and tenant_id=?";

		try {
			this.jt.update(sql, new PreparedStatementSetter() {
				public void setValues(PreparedStatement ps) throws SQLException {
					int index = 1;
					ps.setString(index++, dataId);
					ps.setString(index++, group);
					ps.setString(index++, tenantTmp);
				}
			});
		} catch (CannotGetJdbcConnectionException e) {
			fatalLog.error("[db-error] " + e.toString(), e);
			throw e;
		}
	}

	/**
	 * 批量删除聚合数据，需要指定datum的列表
	 * 
	 * @param dataId
	 * @param group
	 * @param datumList
	 */
	public boolean batchRemoveAggr(final String dataId, final String group, final String tenant,
			final List<String> datumList) {
		final String tenantTmp = StringUtils.isBlank(tenant) ? StringUtils.EMPTY : tenant;
		final StringBuilder datumString = new StringBuilder();
		for (String datum : datumList) {
			datumString.append("'").append(datum).append("',");
		}
		datumString.deleteCharAt(datumString.length() - 1);
		final String sql = "delete from config_info_aggr where data_id=? and group_id=? and tenant_id=? and datum_id in ("
				+ datumString.toString() + ")";
		try {
			jt.update(sql, dataId, group, tenantTmp);
		} catch (CannotGetJdbcConnectionException e) {
			fatalLog.error("[db-error] " + e.toString(), e);
			return false;
		}
		return true;
	}

	/**
	 * 删除startTime前的数据
	 */
    public void removeConfigHistory(final Timestamp startTime, final int limitSize) {
        String sql = "delete from his_config_info where gmt_modified < ? limit ?";
        PaginationHelper<ConfigInfo> helper = new PaginationHelper<ConfigInfo>();
        try {
            helper.updateLimit(jt, sql, new Object[]{startTime, limitSize});
        } catch (CannotGetJdbcConnectionException e) {
            fatalLog.error("[db-error] " + e.toString(), e);
            throw e;
        }
    }
	
	/**
	 * 获取指定时间前配置条数
	 */
	public int findConfigHistoryCountByTime(final Timestamp startTime) {
		String sql = "select COUNT(*) from his_config_info where gmt_modified < ?";
		Integer result = jt.queryForObject(sql, Integer.class, new Object[] { startTime });
		if (result == null) {
			throw new IllegalArgumentException("configInfoBetaCount error");
		}
		return result.intValue();
	}
	
	/**
	 * 获取最大maxId
	 */
	public long findConfigMaxId() {
		String sql = "select max(id) from config_info";
		try {
			return jt.queryForObject(sql, Integer.class);
		} catch (NullPointerException e) {
			return 0;
		}
	}

	/**
	 * 批量添加或者更新数据.事务过程中出现任何异常都会强制抛出TransactionSystemException
	 * 
	 * @param dataId
	 * @param group
	 * @param datumMap
	 * @return
	 */
	public boolean batchPublishAggr(final String dataId, final String group, final String tenant,
			final Map<String, String> datumMap, final String appName) {
		try {
			Boolean isPublishOk = tjt.execute(new TransactionCallback<Boolean>() {
				@Override
				public Boolean doInTransaction(TransactionStatus status) {
					for (Entry<String, String> entry : datumMap.entrySet()) {
						try {
							if (!addAggrConfigInfo(dataId, group, tenant, entry.getKey(), appName, entry.getValue())) {
								throw new TransactionSystemException(
										"error in addAggrConfigInfo");
							}
						} catch (Throwable e) {
							throw new TransactionSystemException(
									"error in addAggrConfigInfo");
						}
					}
					return Boolean.TRUE;
				}
			});
			if (isPublishOk == null) {
				return false;
			}
			return isPublishOk.booleanValue();
		} catch (TransactionException e) {
			fatalLog.error("[db-error] " + e.toString(), e);
			return false;
		}
	}

	/**
	 * 批量替换，先全部删除聚合表中指定DataID+Group的数据，再插入数据.
	 * 事务过程中出现任何异常都会强制抛出TransactionSystemException
	 * 
	 * @param dataId
	 * @param group
	 * @param datumMap
	 * @return
	 */
	public boolean replaceAggr(final String dataId, final String group, final String tenant,
			final Map<String, String> datumMap, final String appName) {
		try {
			Boolean isReplaceOk = tjt.execute(new TransactionCallback<Boolean>() {
				@Override
				public Boolean doInTransaction(TransactionStatus status) {
					try {
						String appNameTmp = appName == null ? "" : appName;
						removeAggrConfigInfo(dataId, group, tenant);
						String tenantTmp = StringUtils.isBlank(tenant) ? StringUtils.EMPTY : tenant;
						String sql = "insert into config_info_aggr(data_id, group_id, tenant_id, datum_id, app_name, content, gmt_modified) values(?,?,?,?,?,?,?) ";
						for (Entry<String, String> datumEntry : datumMap.entrySet()) {
							jt.update(sql, dataId, group, tenantTmp, datumEntry.getKey(), appNameTmp,
									datumEntry.getValue(), new Timestamp(System.currentTimeMillis()));
						}
					} catch (Throwable e) {
						throw new TransactionSystemException(
								"error in addAggrConfigInfo");
					}
					return Boolean.TRUE;
				}
			});
			if (isReplaceOk == null) {
				return false;
			}
			return isReplaceOk.booleanValue();
		} catch (TransactionException e) {
			fatalLog.error("[db-error] " + e.toString(), e);
			return false;
		}

	}

	/**
	 * 查找所有的dataId和group。保证不返回NULL。
	 */
	@Deprecated
	public List<ConfigInfo> findAllDataIdAndGroup() {
		String sql = "select distinct data_id, group_id from config_info";

		try {
			return jt.query(sql, new Object[] {}, CONFIG_INFO_ROW_MAPPER);
		} catch (EmptyResultDataAccessException e) {
			return Collections.emptyList();
		} catch (CannotGetJdbcConnectionException e) {
			fatalLog.error("[db-error] " + e.toString(), e);
			throw e;
		} catch (Exception e) {
			fatalLog.error("[db-other-error]" + e.getMessage(), e);
			throw new RuntimeException(e);
		}
	}
	
	/**
	 * 根据dataId和group查询配置信息
	 */
	public ConfigInfo4Beta findConfigInfo4Beta(final String dataId, final String group, final String tenant) {
		String tenantTmp = StringUtils.isBlank(tenant) ? StringUtils.EMPTY : tenant;
		try {
			return this.jt.queryForObject(
					"select ID,data_id,group_id,tenant_id,app_name,content,beta_ips from config_info_beta where data_id=? and group_id=? and tenant_id=?",
					new Object[] { dataId, group, tenantTmp }, CONFIG_INFO4BETA_ROW_MAPPER);
		} catch (EmptyResultDataAccessException e) { // 表明数据不存在, 返回null
			return null;
		} catch (CannotGetJdbcConnectionException e) {
			fatalLog.error("[db-error] " + e.toString(), e);
			throw e;
		}
	}
	
	/**
	 * 根据dataId和group查询配置信息
	 */
	public ConfigInfo4Tag findConfigInfo4Tag(final String dataId, final String group, final String tenant, final String tag) {
		String tenantTmp = StringUtils.isBlank(tenant) ? StringUtils.EMPTY : tenant;
		String tagTmp = StringUtils.isBlank(tag) ? StringUtils.EMPTY : tag.trim();
		try {
			return this.jt.queryForObject(
					"select ID,data_id,group_id,tenant_id,tag_id,app_name,content from config_info_tag where data_id=? and group_id=? and tenant_id=? and tag_id=?",
					new Object[] { dataId, group, tenantTmp, tagTmp }, CONFIG_INFO4TAG_ROW_MAPPER);
		} catch (EmptyResultDataAccessException e) { // 表明数据不存在, 返回null
			return null;
		} catch (CannotGetJdbcConnectionException e) {
			fatalLog.error("[db-error] " + e.toString(), e);
			throw e;
		}
	}

	
	/**
	 * 根据dataId和group查询配置信息
	 */
	public ConfigInfo findConfigInfoApp(final String dataId, final String group, final String tenant,
			final String appName) {
		String tenantTmp = StringUtils.isBlank(tenant) ? StringUtils.EMPTY : tenant;
		try {
			return this.jt.queryForObject(
					"select ID,data_id,group_id,tenant_id,app_name,content from config_info where data_id=? and group_id=? and tenant_id=? and app_name=?",
					new Object[] { dataId, group, tenantTmp, appName }, CONFIG_INFO_ROW_MAPPER);
		} catch (EmptyResultDataAccessException e) { // 表明数据不存在, 返回null
			return null;
		} catch (CannotGetJdbcConnectionException e) {
			fatalLog.error("[db-error] " + e.toString(), e);
			throw e;
		}
	}
	
	/**
	 * 根据dataId和group查询配置信息
	 */
	public ConfigInfo findConfigInfoAdvanceInfo(final String dataId, final String group, final String tenant,
			final Map<String, Object> configAdvanceInfo) {
		String tenantTmp = StringUtils.isBlank(tenant) ? StringUtils.EMPTY : tenant;
		final String appName = configAdvanceInfo == null ? null : (String) configAdvanceInfo.get("appName");
		final String configTags = configAdvanceInfo == null ? null : (String) configAdvanceInfo.get("config_tags");
		List<String> paramList = new ArrayList<String>();
		paramList.add(dataId);
		paramList.add(group);
		paramList.add(tenantTmp);

		StringBuilder sql = new StringBuilder("select ID,data_id,group_id,tenant_id,app_name,content from config_info where data_id=? and group_id=? and tenant_id=? ");
		if (StringUtils.isNotBlank(configTags)) {
			sql = new StringBuilder("select a.ID,a.data_id,a.group_id,a.tenant_id,a.app_name,a.content from config_info  a left join config_tags_relation b on a.id=b.id where a.data_id=? and a.group_id=? and a.tenant_id=? ");
			sql.append(" and b.tag_name in (");
			String [] tagArr = configTags.split(",");
			for (int i = 0; i < tagArr.length; i++) {
				if (i != 0) {
					sql.append(", ");
				}
				sql.append("?");
				paramList.add(tagArr[i]);
			}
			sql.append(") ");

			if (StringUtils.isNotBlank(appName)) {
				sql.append(" and a.app_name=? ");
				paramList.add(appName);
			}
		} else {
			if (StringUtils.isNotBlank(appName)) {
				sql.append(" and app_name=? ");
				paramList.add(appName);
			}
		}

		try {
			return this.jt.queryForObject(sql.toString(), paramList.toArray(), CONFIG_INFO_ROW_MAPPER);
		} catch (EmptyResultDataAccessException e) { // 表明数据不存在, 返回null
			return null;
		} catch (CannotGetJdbcConnectionException e) {
			fatalLog.error("[db-error] " + e.toString(), e);
			throw e;
		}

	}
	
	/**
	 * 根据dataId和group查询配置信息
	 */
	public ConfigInfoBase findConfigInfoBase(final String dataId, final String group) {
		try {
			return this.jt
					.queryForObject(
							"select ID,data_id,group_id,content from config_info where data_id=? and group_id=? and tenant_id=?",
							new Object[] { dataId, group, StringUtils.EMPTY},
							CONFIG_INFO_BASE_ROW_MAPPER);
		} catch (EmptyResultDataAccessException e) { // 表明数据不存在, 返回null
			return null;
		} catch (CannotGetJdbcConnectionException e) {
			fatalLog.error("[db-error] " + e.toString(), e);
			throw e;
		}
	}
	

	/**
	 * 根据数据库主键ID查询配置信息
	 * 
	 * @param id
	 * @return
	 */
	public ConfigInfo findConfigInfo(long id) {
		try {
			return this.jt
					.queryForObject(
							"select ID,data_id,group_id,tenant_id,app_name,content from config_info where ID=?",
							new Object[] { id }, CONFIG_INFO_ROW_MAPPER);
		} catch (EmptyResultDataAccessException e) { // 表明数据不存在
			return null;
		} catch (CannotGetJdbcConnectionException e) {
			fatalLog.error("[db-error] " + e.toString(), e);
			throw e;
		}
	}

	/**
	 * 根据dataId查询配置信息
	 * 
	 * @param pageNo
	 *            页码(必须大于0)
	 * @param pageSize
	 *            每页大小(必须大于0)
	 * @param dataId
	 * 
	 * @return ConfigInfo对象的集合
	 */
	public Page<ConfigInfo> findConfigInfoByDataId(final int pageNo, final int pageSize, final String dataId,
			final String tenant) {
		String tenantTmp = StringUtils.isBlank(tenant) ? StringUtils.EMPTY : tenant;
		PaginationHelper<ConfigInfo> helper = new PaginationHelper<ConfigInfo>();
		try {
			return helper.fetchPage(this.jt, "select count(*) from config_info where data_id=? and tenant_id=?",
					"select ID,data_id,group_id,tenant_id,app_name,content from config_info where data_id=? and tenant_id=?",
					new Object[] { dataId, tenantTmp }, pageNo, pageSize, CONFIG_INFO_ROW_MAPPER);
		} catch (CannotGetJdbcConnectionException e) {
			fatalLog.error("[db-error] " + e.toString(), e);
			throw e;
		}
	}
	
	/**
	 * 根据dataId查询配置信息
	 * 
	 * @param pageNo
	 *            页码(必须大于0)
	 * @param pageSize
	 *            每页大小(必须大于0)
	 * @param dataId
	 * 
	 * @return ConfigInfo对象的集合
	 */
	public Page<ConfigInfo> findConfigInfoByDataIdAndApp(final int pageNo, final int pageSize, final String dataId,
			final String tenant, final String appName) {
		String tenantTmp = StringUtils.isBlank(tenant) ? StringUtils.EMPTY : tenant;
		PaginationHelper<ConfigInfo> helper = new PaginationHelper<ConfigInfo>();
		try {
			return helper.fetchPage(this.jt,
					"select count(*) from config_info where data_id=? and tenant_id=? and app_name=?",
					"select ID,data_id,group_id,tenant_id,app_name,content from config_info where data_id=? and tenant_id=? and app_name=?",
					new Object[] { dataId, tenantTmp, appName }, pageNo, pageSize, CONFIG_INFO_ROW_MAPPER);
		} catch (CannotGetJdbcConnectionException e) {
			fatalLog.error("[db-error] " + e.toString(), e);
			throw e;
		}
	}
	
	public Page<ConfigInfo> findConfigInfoByDataIdAndAdvance(final int pageNo, final int pageSize, final String dataId,
			final String tenant, final Map<String, Object> configAdvanceInfo) {
		String tenantTmp = StringUtils.isBlank(tenant) ? StringUtils.EMPTY : tenant;
		PaginationHelper<ConfigInfo> helper = new PaginationHelper<ConfigInfo>();
		final String appName = configAdvanceInfo == null ? null : (String) configAdvanceInfo.get("appName");
		final String configTags = configAdvanceInfo == null ? null : (String) configAdvanceInfo.get("config_tags");
		StringBuilder sqlCount = new StringBuilder("select count(*) from config_info where data_id=? and tenant_id=? ");
		StringBuilder sql = new StringBuilder("select ID,data_id,group_id,tenant_id,app_name,content from config_info where data_id=? and tenant_id=? ");
		List<String> paramList = new ArrayList<String>();
		paramList.add(dataId);
		paramList.add(tenantTmp);
		if (StringUtils.isNotBlank(configTags)) {
			sqlCount = new StringBuilder("select count(*) from config_info  a left join config_tags_relation b on a.id=b.id where a.data_id=? and a.tenant_id=? ");

			sql = new StringBuilder("select a.ID,a.data_id,a.group_id,a.tenant_id,a.app_name,a.content from config_info  a left join config_tags_relation b on a.id=b.id where a.data_id=? and a.tenant_id=? ");

			sqlCount.append(" and b.tag_name in (");
			sql.append(" and b.tag_name in (");
			String [] tagArr = configTags.split(",");
			for (int i = 0; i < tagArr.length; i++) {
				if (i != 0) {
					sqlCount.append(", ");
					sql.append(", ");
				}
				sqlCount.append("?");
				sql.append("?");
				paramList.add(tagArr[i]);
			}
			sqlCount.append(") ");
			sql.append(") ");

			if (StringUtils.isNotBlank(appName)) {
				sqlCount.append(" and a.app_name=? ");
				sql.append(" and a.app_name=? ");
				paramList.add(appName);
			}
		} else {
			if (StringUtils.isNotBlank(appName)) {
				sqlCount.append(" and app_name=? ");
				sql.append(" and app_name=? ");
				paramList.add(appName);
			}
		}
		try {
			return helper.fetchPage(this.jt, sqlCount.toString(), sql.toString(), paramList.toArray(), pageNo, pageSize,
					CONFIG_INFO_ROW_MAPPER);
		} catch (CannotGetJdbcConnectionException e) {
			fatalLog.error("[db-error] " + e.toString(), e);
			throw e;
		}
	}
	
	public Page<ConfigInfo> findConfigInfo4Page(final int pageNo, final int pageSize, final String dataId, final String group,
			final String tenant, final Map<String, Object> configAdvanceInfo) {
		String tenantTmp = StringUtils.isBlank(tenant) ? StringUtils.EMPTY : tenant;
		PaginationHelper<ConfigInfo> helper = new PaginationHelper<ConfigInfo>();
		final String appName = configAdvanceInfo == null ? null : (String) configAdvanceInfo.get("appName");
		final String configTags = configAdvanceInfo == null ? null : (String) configAdvanceInfo.get("config_tags");
		String sqlCount = "select count(*) from config_info";
		String sql = "select ID,data_id,group_id,tenant_id,app_name,content from config_info";
		StringBuilder where = new StringBuilder(" where ");
		List<String> paramList = new ArrayList<String>();
		paramList.add(tenantTmp);
		if (StringUtils.isNotBlank(configTags)) {
			sqlCount = "select count(*) from config_info  a left join config_tags_relation b on a.id=b.id";
			sql = "select a.ID,a.data_id,a.group_id,a.tenant_id,a.app_name,a.content from config_info  a left join config_tags_relation b on a.id=b.id";

			where.append(" a.tenant_id=? ");
			
			if (StringUtils.isNotBlank(dataId)) {
				where.append(" and a.data_id=? ");
				paramList.add(dataId);
			}
			if (StringUtils.isNotBlank(group)) {
				where.append(" and a.group_id=? ");
				paramList.add(group);
			}
			if (StringUtils.isNotBlank(appName)) {
				where.append(" and a.app_name=? ");
				paramList.add(appName);
			}

			where.append(" and b.tag_name in (");
			String [] tagArr= configTags.split(",");
			for (int i = 0; i < tagArr.length; i++) {
				if (i != 0) {
					where.append(", ");
				}
				where.append("?");
				paramList.add(tagArr[i]);
			}
			where.append(") ");
		} else {
			where.append(" tenant_id=? ");
			if (StringUtils.isNotBlank(dataId)) {
				where.append(" and data_id=? ");
				paramList.add(dataId);
			}
			if (StringUtils.isNotBlank(group)) {
				where.append(" and group_id=? ");
				paramList.add(group);
			}
			if (StringUtils.isNotBlank(appName)) {
				where.append(" and app_name=? ");
				paramList.add(appName);
			}
		}
		try {
			return helper.fetchPage(this.jt, sqlCount + where, sql + where, paramList.toArray(), pageNo, pageSize,
					CONFIG_INFO_ROW_MAPPER);
		} catch (CannotGetJdbcConnectionException e) {
			fatalLog.error("[db-error] " + e.toString(), e);
			throw e;
		}
	}
	
	/**
	 * 根据dataId查询配置信息
	 * 
	 * @param pageNo
	 *            页码(必须大于0)
	 * @param pageSize
	 *            每页大小(必须大于0)
	 * @param dataId
	 * 
	 * @return ConfigInfo对象的集合
	 */
	public Page<ConfigInfoBase> findConfigInfoBaseByDataId(final int pageNo,
			final int pageSize, final String dataId) {
		PaginationHelper<ConfigInfoBase> helper = new PaginationHelper<ConfigInfoBase>();
		try {
			return helper
					.fetchPage(
							this.jt,
							"select count(*) from config_info where data_id=? and tenant_id=?",
							"select ID,data_id,group_id,content from config_info where data_id=? and tenant_id=?",
							new Object[] { dataId, StringUtils.EMPTY }, pageNo, pageSize,
							CONFIG_INFO_BASE_ROW_MAPPER);
		} catch (CannotGetJdbcConnectionException e) {
			fatalLog.error("[db-error] " + e.toString(), e);
			throw e;
		}
	}

	/**
	 * 根据group查询配置信息
	 * 
	 * @param pageNo
	 *            页码(必须大于0)
	 * @param pageSize
	 *            每页大小(必须大于0)
	 * 
	 * @param group
	 * 
	 * @return ConfigInfo对象的集合
	 */
	public Page<ConfigInfo> findConfigInfoByGroup(final int pageNo, final int pageSize, final String group,
			final String tenant) {
		String tenantTmp = StringUtils.isBlank(tenant) ? StringUtils.EMPTY : tenant;
		PaginationHelper<ConfigInfo> helper = new PaginationHelper<ConfigInfo>();
		try {
			return helper.fetchPage(this.jt, "select count(*) from config_info where group_id=? and tenant_id=?",
					"select ID,data_id,group_id,tenant_id,app_name,content from config_info where group_id=? and tenant_id=?",
					new Object[] { group, tenantTmp }, pageNo, pageSize, CONFIG_INFO_ROW_MAPPER);
		} catch (CannotGetJdbcConnectionException e) {
			fatalLog.error("[db-error] " + e.toString(), e);
			throw e;
		}
	}
	/**
	 * 根据group查询配置信息
	 * 
	 * @param pageNo
	 *            页码(必须大于0)
	 * @param pageSize
	 *            每页大小(必须大于0)
	 * 
	 * @param group
	 * 
	 * @return ConfigInfo对象的集合
	 */
	public Page<ConfigInfo> findConfigInfoByGroupAndApp(final int pageNo,
			final int pageSize, final String group, final String tenant, final String appName) {
		String tenantTmp = StringUtils.isBlank(tenant) ? StringUtils.EMPTY : tenant;
		PaginationHelper<ConfigInfo> helper = new PaginationHelper<ConfigInfo>();
		try {
			return helper.fetchPage(this.jt,
					"select count(*) from config_info where group_id=? and tenant_id=? and app_name =?",
					"select ID,data_id,group_id,tenant_id,app_name,content from config_info where group_id=? and tenant_id=? and app_name =?",
					new Object[] { group, tenantTmp, appName }, pageNo, pageSize, CONFIG_INFO_ROW_MAPPER);
		} catch (CannotGetJdbcConnectionException e) {
			fatalLog.error("[db-error] " + e.toString(), e);
			throw e;
		}
	}
	
	public Page<ConfigInfo> findConfigInfoByGroupAndAdvance(final int pageNo,
			final int pageSize, final String group, final String tenant, final Map<String, Object> configAdvanceInfo) {
		String tenantTmp = StringUtils.isBlank(tenant) ? StringUtils.EMPTY : tenant;
		PaginationHelper<ConfigInfo> helper = new PaginationHelper<ConfigInfo>();

		final String appName = configAdvanceInfo == null ? null : (String) configAdvanceInfo.get("appName");
		final String configTags = configAdvanceInfo == null ? null : (String) configAdvanceInfo.get("config_tags");
		StringBuilder sqlCount = new StringBuilder("select count(*) from config_info where group_id=? and tenant_id=? ");
		StringBuilder sql = new StringBuilder("select ID,data_id,group_id,tenant_id,app_name,content from config_info where group_id=? and tenant_id=? ");
		List<String> paramList = new ArrayList<String>();
		paramList.add(group);
		paramList.add(tenantTmp);
		if (StringUtils.isNotBlank(configTags)) {
			sqlCount = new StringBuilder("select count(*) from config_info  a left join config_tags_relation b on a.id=b.id where a.group_id=? and a.tenant_id=? ");
			sql = new StringBuilder("select a.ID,a.data_id,a.group_id,a.tenant_id,a.app_name,a.content from config_info  a left join config_tags_relation b on a.id=b.id where a.group_id=? and a.tenant_id=? ");

			sqlCount.append(" and b.tag_name in (");
			sql.append(" and b.tag_name in (");
			String [] tagArr = configTags.split(",");
			for (int i = 0; i < tagArr.length; i++) {
				if (i != 0) {
					sqlCount.append(", ");
					sql.append(", ");
				}
				sqlCount.append("?");
				sql.append("?");
				paramList.add(tagArr[i]);
			}
			sqlCount.append(") ");
			sql.append(") ");

			if (StringUtils.isNotBlank(appName)) {
				sqlCount.append(" and a.app_name=? ");
				sql.append(" and a.app_name=? ");
				paramList.add(appName);
			}
		} else {
			if (StringUtils.isNotBlank(appName)) {
				sqlCount.append(" and app_name=? ");
				sql.append(" and app_name=? ");
				paramList.add(appName);
			}
		}

		try {
			return helper.fetchPage(this.jt, sqlCount.toString(), sql.toString(), paramList.toArray(), pageNo, pageSize,
					CONFIG_INFO_ROW_MAPPER);
		} catch (CannotGetJdbcConnectionException e) {
			fatalLog.error("[db-error] " + e.toString(), e);
			throw e;
		}
	}
	
	/**
	 * 根据group查询配置信息
	 * 
	 * @param pageNo
	 *            页码(必须大于0)
	 * @param pageSize
	 *            每页大小(必须大于0)
	 * 
	 * @param group
	 * 
	 * @return ConfigInfo对象的集合
	 */
	public Page<ConfigInfo> findConfigInfoByApp(final int pageNo,
			final int pageSize, final String tenant, final String appName) {
		String tenantTmp = StringUtils.isBlank(tenant) ? StringUtils.EMPTY : tenant;
		PaginationHelper<ConfigInfo> helper = new PaginationHelper<ConfigInfo>();
		try {
			return helper.fetchPage(this.jt, "select count(*) from config_info where tenant_id like ? and app_name=?",
					"select ID,data_id,group_id,tenant_id,app_name,content from config_info where tenant_id like ? and app_name=?",
					new Object[] { generateLikeArgument(tenantTmp), appName }, pageNo, pageSize,
					CONFIG_INFO_ROW_MAPPER);
		} catch (CannotGetJdbcConnectionException e) {
			fatalLog.error("[db-error] " + e.toString(), e);
			throw e;
		}
	}
	
	public Page<ConfigInfo> findConfigInfoByAdvance(final int pageNo,
			final int pageSize, final String tenant, final Map<String, Object> configAdvanceInfo) {
		String tenantTmp = StringUtils.isBlank(tenant) ? StringUtils.EMPTY : tenant;
		PaginationHelper<ConfigInfo> helper = new PaginationHelper<ConfigInfo>();
		final String appName = configAdvanceInfo == null ? null : (String)configAdvanceInfo.get("appName");
		final String configTags = configAdvanceInfo == null ? null : (String)configAdvanceInfo.get("config_tags");
		StringBuilder sqlCount = new StringBuilder("select count(*) from config_info where tenant_id like ? ");
		StringBuilder sql = new StringBuilder("select ID,data_id,group_id,tenant_id,app_name,content from config_info where tenant_id like ? ");
		List<String> paramList = new ArrayList<String>();
		paramList.add(tenantTmp);
		if (StringUtils.isNotBlank(configTags)) {
			sqlCount = new StringBuilder("select count(*) from config_info a left join config_tags_relation b on a.id=b.id where a.tenant_id=? ");
			
			sql = new StringBuilder("select a.ID,a.data_id,a.group_id,a.tenant_id,a.app_name,a.content from config_info  a left join config_tags_relation b on a.id=b.id where a.tenant_id=? ");
			
			sqlCount.append(" and b.tag_name in (");
			sql.append(" and b.tag_name in (");
			String [] tagArr = configTags.split(",");
			for (int i = 0; i < tagArr.length; i++) {
				if (i != 0) {
					sqlCount.append(", ");
					sql.append(", ");
				}
				sqlCount.append("?");
				sql.append("?");
				paramList.add(tagArr[i]);
			}
			sqlCount.append(") ");
			sql.append(") ");
			
			if (StringUtils.isNotBlank(appName)) {
				sqlCount.append(" and a.app_name=? ");
				sql.append(" and a.app_name=? ");
				paramList.add(appName);
			}
		} else {
			if (StringUtils.isNotBlank(appName)) {
				sqlCount.append(" and app_name=? ");
				sql.append(" and app_name=? ");
				paramList.add(appName);
			}
		}
		
		try {
			return helper.fetchPage(this.jt, sqlCount.toString(), sql.toString(), paramList.toArray(), pageNo, pageSize,
					CONFIG_INFO_ROW_MAPPER);
		} catch (CannotGetJdbcConnectionException e) {
			fatalLog.error("[db-error] " + e.toString(), e);
			throw e;
		}
	}
	
	/**
	 * 根据group查询配置信息
	 * 
	 * @param pageNo
	 *            页码(必须大于0)
	 * @param pageSize
	 *            每页大小(必须大于0)
	 * 
	 * @param group
	 * 
	 * @return ConfigInfo对象的集合
	 */
	public Page<ConfigInfoBase> findConfigInfoBaseByGroup(final int pageNo,
			final int pageSize, final String group) {
		PaginationHelper<ConfigInfoBase> helper = new PaginationHelper<ConfigInfoBase>();
		try {
			return helper
					.fetchPage(
							this.jt,
							"select count(*) from config_info where group_id=? and tenant_id=?",
							"select ID,data_id,group_id,content from config_info where group_id=? and tenant_id=?",
							new Object[] { group, StringUtils.EMPTY }, pageNo, pageSize,
							CONFIG_INFO_BASE_ROW_MAPPER);
		} catch (CannotGetJdbcConnectionException e) {
			fatalLog.error("[db-error] " + e.toString(), e);
			throw e;
		}
	}

	/**
	 * 返回配置项个数
	 */
	public int configInfoCount() {
		String sql = " SELECT COUNT(ID) FROM config_info ";
		Integer result = jt.queryForObject(sql, Integer.class);
		if (result ==null) {
			throw new IllegalArgumentException("configInfoCount error");
		}
		return result.intValue();
	}
	
	/**
	 * 返回配置项个数
	 */
	public int configInfoCount(String tenant) {
		String sql = " SELECT COUNT(ID) FROM config_info where tenant_id like '" + tenant + "'";
		Integer result =  jt.queryForObject(sql,Integer.class);
		if (result ==null) {
			throw new IllegalArgumentException("configInfoCount error");
		}
		return result.intValue();
	}
	
	/**
	 * 返回beta配置项个数
	 */
	public int configInfoBetaCount() {
		String sql = " SELECT COUNT(ID) FROM config_info_beta ";
		Integer result = jt.queryForObject(sql,Integer.class);
		if (result == null) {
			throw new IllegalArgumentException("configInfoBetaCount error");
		}
		return result.intValue();
	}
	
	/**
	 * 返回beta配置项个数
	 */
	public int configInfoTagCount() {
		String sql = " SELECT COUNT(ID) FROM config_info_tag ";
		Integer result =  jt.queryForObject(sql,Integer.class);
		if (result == null) {
			throw new IllegalArgumentException("configInfoBetaCount error");
		}
		return result.intValue();
	}

	public List<String> getTenantIdList(int page, int pageSize) {
		String sql = "select tenant_id from config_info where tenant_id != '' group by tenant_id limit ?, ?";
		int from = (page - 1) * pageSize;
		return jt.queryForList(sql, String.class, from, pageSize);
	}

	public List<String> getGroupIdList(int page, int pageSize) {
		String sql = "select group_id from config_info where tenant_id ='' group by group_id limit ?, ?";
		int from = (page - 1) * pageSize;
		return jt.queryForList(sql, String.class, from, pageSize);
	}

	public int aggrConfigInfoCount(String dataId, String group, String tenant) {
		String tenantTmp = StringUtils.isBlank(tenant) ? StringUtils.EMPTY : tenant;
		String sql = " SELECT COUNT(ID) FROM config_info_aggr WHERE data_id = ? and group_id = ? and tenant_id = ?";
		Integer result = jt.queryForObject(sql, Integer.class, new Object[] { dataId, group, tenantTmp });
		if (result == null) {
			throw new IllegalArgumentException("aggrConfigInfoCount error");
		}
		return result.intValue();
	}

	public int aggrConfigInfoCountIn(String dataId, String group, String tenant, List<String> datumIds) {
		return aggrConfigInfoCount(dataId, group, tenant, datumIds, true);
	}

	public int aggrConfigInfoCountNotIn(String dataId, String group, String tenant, List<String> datumIds) {
		return aggrConfigInfoCount(dataId, group, tenant, datumIds, false);
	}

	private int aggrConfigInfoCount(String dataId, String group, String tenant, List<String> datumIds,
									boolean isIn) {
		if (datumIds == null || datumIds.isEmpty()) {
			return 0;
		}
		String tenantTmp = StringUtils.isBlank(tenant) ? StringUtils.EMPTY : tenant;
		StringBuilder sql = new StringBuilder(
			" SELECT COUNT(*) FROM config_info_aggr WHERE data_id = ? and group_id = ? and tenant_id = ? and "
				+ "datum_id");
		if (isIn) {
			sql.append(" in (");
		} else {
			sql.append(" not in (");
		}
		for (int i = 0, size = datumIds.size(); i < size; i++) {
			if (i > 0) {
				sql.append(", ");
			}
			sql.append("?");
		}
		sql.append(")");

		List<Object> objectList = Lists.<Object>newArrayList(dataId, group, tenantTmp);
		objectList.addAll(datumIds);
		Integer result = jt.queryForObject(sql.toString(), Integer.class, objectList.toArray());
		if (result == null) {
			throw new IllegalArgumentException("aggrConfigInfoCount error");
		}
		return result.intValue();
	}

	/**
	 * 分页查询所有的配置信息
	 * 
	 * @param pageNo
	 *            页码(从1开始)
	 * @param pageSize
	 *            每页大小(必须大于0)
	 * 
	 * @return ConfigInfo对象的集合
	 */
	public Page<ConfigInfo> findAllConfigInfo(final int pageNo, final int pageSize, final String tenant) {
		String tenantTmp = StringUtils.isBlank(tenant) ? StringUtils.EMPTY : tenant;
		String sqlCountRows = "SELECT COUNT(*) FROM config_info";
		String sqlFetchRows = " SELECT t.id,data_id,group_id,tenant_id,app_name,content,md5 "
				+ " FROM (                               "
				+ "   SELECT id FROM config_info         "
				+ "   WHERE tenant_id like ?                  "
				+ "   ORDER BY id LIMIT ?,?             "
				+ " ) g, config_info t                   "
				+ " WHERE g.id = t.id                    ";

		PaginationHelper<ConfigInfo> helper = new PaginationHelper<ConfigInfo>();
		try {
			return helper.fetchPageLimit(jt, sqlCountRows, sqlFetchRows, new Object[] { generateLikeArgument(tenantTmp), (pageNo - 1) * pageSize, pageSize },
					pageNo, pageSize, CONFIG_INFO_ROW_MAPPER);
		} catch (CannotGetJdbcConnectionException e) {
			fatalLog.error("[db-error] " + e.toString(), e);
			throw e;
		}
	}

	/**
	 * 分页查询所有的配置信息
	 *
	 * @param pageNo
	 *            页码(从1开始)
	 * @param pageSize
	 *            每页大小(必须大于0)
	 *
	 * @return ConfigInfo对象的集合
	 */
	public Page<ConfigKey> findAllConfigKey(final int pageNo, final int pageSize, final String tenant) {
		String tenantTmp = StringUtils.isBlank(tenant) ? StringUtils.EMPTY : tenant;
		String select = " SELECT data_id,group_id,app_name "
				+ " FROM (                               "
				+ "   SELECT id FROM config_info         "
				+ "   WHERE tenant_id like ?                  "
				+ "   ORDER BY id LIMIT ?, ?             "
				+ " ) g, config_info t                   "
				+ " WHERE g.id = t.id                    ";

		final int totalCount = configInfoCount(tenant);
		int pageCount = totalCount / pageSize;
		if (totalCount > pageSize * pageCount) {
			pageCount++;
		}

		if (pageNo > pageCount) {
			return null;
		}

		final Page<ConfigKey> page = new Page<ConfigKey>();
		page.setPageNumber(pageNo);
		page.setPagesAvailable(pageCount);
		page.setTotalCount(totalCount);

		try {
			List<ConfigKey> result = jt.query(select, new Object[] { generateLikeArgument(tenantTmp), (pageNo - 1) * pageSize, pageSize },
					// new Object[0],
					CONFIG_KEY_ROW_MAPPER);

			for (ConfigKey item : result) {
				page.getPageItems().add(item);
			}
			return page;
		} catch (EmptyResultDataAccessException e) {
			return page;
		} catch (CannotGetJdbcConnectionException e) {
			fatalLog.error("[db-error] " + e.toString(), e);
			throw e;
		}
	}
	
	/**
	 * 分页查询所有的配置信息
	 * 
	 * @param pageNo
	 *            页码(从1开始)
	 * @param pageSize
	 *            每页大小(必须大于0)
	 * 
	 * @return ConfigInfo对象的集合
	 */
    @Deprecated
    public Page<ConfigInfoBase> findAllConfigInfoBase(final int pageNo,
                                                      final int pageSize) {
        String sqlCountRows = "SELECT COUNT(*) FROM config_info";
        String sqlFetchRows = " SELECT t.id,data_id,group_id,content,md5 "
                + " FROM (                               "
                + "   SELECT id FROM config_info         "
                + "   ORDER BY id LIMIT ?,?             "
                + " ) g, config_info t                   "
                + " WHERE g.id = t.id                    ";

        PaginationHelper<ConfigInfoBase> helper = new PaginationHelper<ConfigInfoBase>();
        try {
            return helper.fetchPageLimit(jt, sqlCountRows, sqlFetchRows, new Object[] {
                    (pageNo - 1) * pageSize, pageSize }, pageNo, pageSize, CONFIG_INFO_BASE_ROW_MAPPER);
        } catch (CannotGetJdbcConnectionException e) {
            fatalLog.error("[db-error] " + e.toString(), e);
            throw e;
        }
    }

	public static class ConfigInfoWrapper extends ConfigInfo {
		private static final long serialVersionUID = 4511997359365712505L;
		
		private long lastModified;

		public ConfigInfoWrapper() {
		}

		public long getLastModified() {
			return lastModified;
		}

		public void setLastModified(long lastModified) {
			this.lastModified = lastModified;
		}
		@Override
		public int hashCode() {
			return super.hashCode();
		}
		
		@Override
		public boolean equals(Object obj) {
			return super.equals(obj);
		}
	}
	public static class ConfigInfoBetaWrapper extends ConfigInfo4Beta {
		private static final long serialVersionUID = 4511997359365712505L;
		
		private long lastModified;
		
		public ConfigInfoBetaWrapper() {
		}
		
		public long getLastModified() {
			return lastModified;
		}
		
		public void setLastModified(long lastModified) {
			this.lastModified = lastModified;
		}
		@Override
		public int hashCode() {
			return super.hashCode();
		}
		
		@Override
		public boolean equals(Object obj) {
			return super.equals(obj);
		}
	}
	
	public static class ConfigInfoTagWrapper extends ConfigInfo4Tag {
		private static final long serialVersionUID = 4511997359365712505L;
		
		private long lastModified;
		
		public ConfigInfoTagWrapper() {
		}
		
		public long getLastModified() {
			return lastModified;
		}
		
		public void setLastModified(long lastModified) {
			this.lastModified = lastModified;
		}
		@Override
		public int hashCode() {
			return super.hashCode();
		}
		
		@Override
		public boolean equals(Object obj) {
			return super.equals(obj);
		}
	}

    public Page<ConfigInfoWrapper> findAllConfigInfoForDumpAll(
            final int pageNo, final int pageSize) {
        String sqlCountRows = "select count(*) from config_info";
        String sqlFetchRows = " SELECT t.id,data_id,group_id,tenant_id,app_name,content,md5,gmt_modified "
                + " FROM (                               "
                + "   SELECT id FROM config_info         "
                + "   ORDER BY id LIMIT ?,?             "
                + " ) g, config_info t                   "
                + " WHERE g.id = t.id                    ";
        PaginationHelper<ConfigInfoWrapper> helper = new PaginationHelper<ConfigInfoWrapper>();

        List<String> params = new ArrayList<String>();

        try {
            return helper.fetchPageLimit(jt, sqlCountRows, sqlFetchRows, params.toArray(), pageNo, pageSize, CONFIG_INFO_WRAPPER_ROW_MAPPER);
        } catch (CannotGetJdbcConnectionException e) {
            fatalLog.error("[db-error] " + e.toString(), e);
            throw e;
        }
    }

    public Page<ConfigInfoWrapper> findAllConfigInfoFragment(final long lastMaxId, final int pageSize) {
        String select = "SELECT id,data_id,group_id,tenant_id,app_name,content,md5,gmt_modified from config_info where id > ? order by id asc limit ?,?";
        PaginationHelper<ConfigInfoWrapper> helper = new PaginationHelper<ConfigInfoWrapper>();
        try {
            return helper.fetchPageLimit(jt, select, new Object[] {lastMaxId, 0, pageSize }, 1, pageSize, CONFIG_INFO_WRAPPER_ROW_MAPPER);
        } catch (CannotGetJdbcConnectionException e) {
            fatalLog.error("[db-error] " + e.toString(), e);
            throw e;
        }
    }

    public Page<ConfigInfoBetaWrapper> findAllConfigInfoBetaForDumpAll(
            final int pageNo, final int pageSize) {
        String sqlCountRows = "SELECT COUNT(*) FROM config_info_beta";
        String sqlFetchRows = " SELECT t.id,data_id,group_id,tenant_id,app_name,content,md5,gmt_modified,beta_ips "
                + " FROM (                               "
                + "   SELECT id FROM config_info_beta         "
                + "   ORDER BY id LIMIT ?,?             "
                + " ) g, config_info_beta t                   "
                + " WHERE g.id = t.id                    ";
        PaginationHelper<ConfigInfoBetaWrapper> helper = new PaginationHelper<ConfigInfoBetaWrapper>();
        try {
            return helper.fetchPageLimit(jt, sqlCountRows, sqlFetchRows, new Object[] {
                    (pageNo - 1) * pageSize, pageSize }, pageNo, pageSize, CONFIG_INFO_BETA_WRAPPER_ROW_MAPPER);

        } catch (CannotGetJdbcConnectionException e) {
            fatalLog.error("[db-error] " + e.toString(), e);
            throw e;
        }
    }

    public Page<ConfigInfoTagWrapper> findAllConfigInfoTagForDumpAll(
            final int pageNo, final int pageSize) {
        String sqlCountRows = "SELECT COUNT(*) FROM config_info_tag";
        String sqlFetchRows = " SELECT t.id,data_id,group_id,tenant_id,tag_id,app_name,content,md5,gmt_modified "
                + " FROM (                               "
                + "   SELECT id FROM config_info_tag         "
                + "   ORDER BY id LIMIT ?,?             "
                + " ) g, config_info_tag t                   "
                + " WHERE g.id = t.id                    ";
        PaginationHelper<ConfigInfoTagWrapper> helper = new PaginationHelper<ConfigInfoTagWrapper>();
        try {
            return helper.fetchPageLimit(jt, sqlCountRows, sqlFetchRows, new Object[] {
                    (pageNo - 1) * pageSize, pageSize }, pageNo, pageSize, CONFIG_INFO_TAG_WRAPPER_ROW_MAPPER);

        } catch (CannotGetJdbcConnectionException e) {
            fatalLog.error("[db-error] " + e.toString(), e);
            throw e;
        }
    }

	/**
	 * 通过select in方式实现db记录的批量查询； subQueryLimit指定in中条件的个数，上限20
	 */
	public List<ConfigInfo> findConfigInfoByBatch(final List<String> dataIds,
			final String group, final String tenant, int subQueryLimit) {
		// assert dataids group not null
		String tenantTmp = StringUtils.isBlank(tenant) ? StringUtils.EMPTY : tenant;
		// if dataids empty return empty list
		if (CollectionUtils.isEmpty(dataIds)) {
			return Collections.emptyList();
		}

		// 批量查询上限
		// in 个数控制在100内, sql语句长度越短越好
		if (subQueryLimit > QUERY_LIMIT_SIZE) {
			subQueryLimit = 50;
		}
		List<ConfigInfo> result = new ArrayList<ConfigInfo>(dataIds.size());

		String sqlStart = "select data_id, group_id, tenant_id, app_name, content from config_info where group_id = ? and tenant_id = ? and data_id in (";
		String sqlEnd = ")";
		StringBuilder subQuerySql = new StringBuilder();

		for (int i = 0; i < dataIds.size(); i += subQueryLimit) {
			// dataids
			List<String> params = new ArrayList<String>(dataIds.subList(i, i
					+ subQueryLimit < dataIds.size() ? i + subQueryLimit
					: dataIds.size()));

			for (int j = 0; j < params.size(); j++) {
				subQuerySql.append("?");
				if (j != params.size() - 1) {
					subQuerySql.append(",");
				}
			}

			// group
			params.add(0, group);
			params.add(1, tenantTmp);

			List<ConfigInfo> r = this.jt.query(
					sqlStart + subQuerySql.toString() + sqlEnd,
					params.toArray(), CONFIG_INFO_ROW_MAPPER);

			// assert not null
			if (r != null && r.size() > 0) {
				result.addAll(r);
			}
		}
		return result;
	}

	/**
	 * 根据dataId和group模糊查询配置信息
	 * 
	 * @param pageNo
	 *            页码(必须大于0)
	 * @param pageSize
	 *            每页大小(必须大于0)
	 * @param dataId
	 *            支持模糊查询
	 * @param group
	 *            支持模糊查询
	 * @param tenant
	 *            支持模糊查询
	 * 
	 * @return ConfigInfo对象的集合
	 */
	public Page<ConfigInfo> findConfigInfoLike(final int pageNo, final int pageSize, final String dataId,
			final String group, final String tenant, final String appName, final String content) {
		String tenantTmp = StringUtils.isBlank(tenant) ? StringUtils.EMPTY : tenant;
		if (StringUtils.isBlank(dataId) && StringUtils.isBlank(group)) {
			if (StringUtils.isBlank(appName)) {
				return this.findAllConfigInfo(pageNo, pageSize, tenantTmp);
			} else {
				return this.findConfigInfoByApp(pageNo, pageSize, tenantTmp, appName);
			}
		}

		PaginationHelper<ConfigInfo> helper = new PaginationHelper<ConfigInfo>();

		String sqlCountRows = "select count(*) from config_info where ";
		String sqlFetchRows = "select ID,data_id,group_id,tenant_id,app_name,content from config_info where ";
		String where = " 1=1 ";
		List<String> params = new ArrayList<String>();

		if (!StringUtils.isBlank(dataId)) {
			where += " and data_id like ? ";
			params.add(generateLikeArgument(dataId));
		}
		if (!StringUtils.isBlank(group)) {
			where += " and group_id like ? ";
			params.add(generateLikeArgument(group));
		}
		
		where += " and tenant_id like ? ";
		params.add(generateLikeArgument(tenantTmp));

		if (!StringUtils.isBlank(appName)) {
			where += " and app_name = ? ";
			params.add(appName);
		}
		if (!StringUtils.isBlank(content)) {
			where += " and content like ? ";
			params.add(generateLikeArgument(content));
		}

		try {
			return helper.fetchPage(jt, sqlCountRows + where, sqlFetchRows
					+ where, params.toArray(), pageNo, pageSize,
					CONFIG_INFO_ROW_MAPPER);
		} catch (CannotGetJdbcConnectionException e) {
			fatalLog.error("[db-error] " + e.toString(), e);
			throw e;
		}
	}
	
	public Page<ConfigInfo> findConfigInfoLike4Page(final int pageNo, final int pageSize, final String dataId,
			final String group, final String tenant, final Map<String, Object> configAdvanceInfo) {
		String tenantTmp = StringUtils.isBlank(tenant) ? StringUtils.EMPTY : tenant;
		final String appName = configAdvanceInfo == null ? null : (String) configAdvanceInfo.get("appName");
		final String content = configAdvanceInfo == null ? null : (String) configAdvanceInfo.get("content");
		final String configTags = configAdvanceInfo == null ? null : (String) configAdvanceInfo.get("config_tags");
		PaginationHelper<ConfigInfo> helper = new PaginationHelper<ConfigInfo>();
		String sqlCountRows = "select count(*) from config_info";
		String sqlFetchRows = "select ID,data_id,group_id,tenant_id,app_name,content from config_info";
		StringBuilder where = new StringBuilder(" where ");
		List<String> params = new ArrayList<String>();
		params.add(generateLikeArgument(tenantTmp));
		if (StringUtils.isNotBlank(configTags)) {
			sqlCountRows = "select count(*) from config_info  a left join config_tags_relation b on a.id=b.id ";
			sqlFetchRows = "select a.ID,a.data_id,a.group_id,a.tenant_id,a.app_name,a.content from config_info  a left join config_tags_relation b on a.id=b.id ";
			
			where.append(" a.tenant_id like ? ");
			if (!StringUtils.isBlank(dataId)) {
				where.append(" and a.data_id like ? ");
				params.add(generateLikeArgument(dataId));
			}
			if (!StringUtils.isBlank(group)) {
				where.append(" and a.group_id like ? ");
				params.add(generateLikeArgument(group));
			}
			if (!StringUtils.isBlank(appName)) {
				where.append(" and a.app_name = ? ");
				params.add(appName);
			}
			if (!StringUtils.isBlank(content)) {
				where.append(" and a.content like ? ");
				params.add(generateLikeArgument(content));
			}

			where.append(" and b.tag_name in (");
			String[] tagArr = configTags.split(",");
			for (int i = 0; i < tagArr.length; i++) {
				if (i != 0) {
					where.append(", ");
				}
				where.append("?");
				params.add(tagArr[i]);
			}
			where.append(") ");
		} else {
			where.append(" tenant_id like ? ");
			if (!StringUtils.isBlank(dataId)) {
				where.append(" and data_id like ? ");
				params.add(generateLikeArgument(dataId));
			}
			if (!StringUtils.isBlank(group)) {
				where.append(" and group_id like ? ");
				params.add(generateLikeArgument(group));
			}
			if (!StringUtils.isBlank(appName)) {
				where.append(" and app_name = ? ");
				params.add(appName);
			}
			if (!StringUtils.isBlank(content)) {
				where.append(" and content like ? ");
				params.add(generateLikeArgument(content));
			}
		}
		
		try {
			return helper.fetchPage(jt, sqlCountRows + where, sqlFetchRows
					+ where, params.toArray(), pageNo, pageSize,
					CONFIG_INFO_ROW_MAPPER);
		} catch (CannotGetJdbcConnectionException e) {
			fatalLog.error("[db-error] " + e.toString(), e);
			throw e;
		}
	}
	
	/**
	 * 根据dataId和group模糊查询配置信息
	 * 
	 * @param pageNo
	 *            页码(必须大于0)
	 * @param pageSize
	 *            每页大小(必须大于0)
	 * @param configKeys
	 *            查询配置列表
	 * @param blacklist
	 *            是否黑名单
	 * 
	 * @return ConfigInfo对象的集合
	 */
	public Page<ConfigInfo> findConfigInfoLike(final int pageNo,
			final int pageSize, final ConfigKey[] configKeys, final boolean blacklist) {
		String sqlCountRows = "select count(*) from config_info where ";
		String sqlFetchRows = "select ID,data_id,group_id,tenant_id,app_name,content from config_info where ";
		String where = " 1=1 ";
		// 白名单，请同步条件为空，则没有符合条件的配置
		if (configKeys.length == 0 && blacklist == false) {
			Page<ConfigInfo> page = new Page<ConfigInfo>();
			page.setTotalCount(0);
			return page;
		}
		PaginationHelper<ConfigInfo> helper = new PaginationHelper<ConfigInfo>();
		List<String> params = new ArrayList<String>();
		boolean isFirst = true;
		for (ConfigKey configInfo : configKeys) {
			String dataId = configInfo.getDataId();
			String group = configInfo.getGroup();
			String appName = configInfo.getAppName();
			
			if (StringUtils.isBlank(dataId)
					&& StringUtils.isBlank(group)
					&& StringUtils.isBlank(appName)) {
				break;
			}
			
			if (blacklist) {
				if (isFirst) {
					isFirst = false;
					where += " and ";
				} else {
					where += " and ";
				}
				
				where += "(";
				boolean isFirstSub = true;
				if (!StringUtils.isBlank(dataId)) {
					where += " data_id not like ? ";
					params.add(generateLikeArgument(dataId));
					isFirstSub = false;
				}
				if (!StringUtils.isBlank(group)) {
					if (!isFirstSub) {
						where += " or ";
					}
					where += " group_id not like ? ";
					params.add(generateLikeArgument(group));
					isFirstSub = false;
				}
				if (!StringUtils.isBlank(appName)) {
					if (!isFirstSub) {
						where += " or ";
					}
					where += " app_name != ? ";
					params.add(appName);
					isFirstSub = false;
				}
				where += ") ";
			} else {
				if (isFirst) {
					isFirst = false;
					where += " and ";
				} else {
					where += " or ";
				}
				where += "(";
				boolean isFirstSub = true;
				if (!StringUtils.isBlank(dataId)) {
					where += " data_id like ? ";
					params.add(generateLikeArgument(dataId));
					isFirstSub = false;
				}
				if (!StringUtils.isBlank(group)) {
					if (!isFirstSub) {
						where += " and ";
					}
					where += " group_id like ? ";
					params.add(generateLikeArgument(group));
					isFirstSub = false;
				}
				if (!StringUtils.isBlank(appName)) {
					if (!isFirstSub) {
						where += " and ";
					}
					where += " app_name = ? ";
					params.add(appName);
					isFirstSub = false;
				}
				where += ") ";
			}
		}
		
		try {
			return helper.fetchPage(jt, sqlCountRows + where, sqlFetchRows
					+ where, params.toArray(), pageNo, pageSize,
					CONFIG_INFO_ROW_MAPPER);
		} catch (CannotGetJdbcConnectionException e) {
			fatalLog.error("[db-error] " + e.toString(), e);
			throw e;
		}
	}
	/**
	 * 根据dataId和group模糊查询配置信息
	 * 
	 * @param pageNo
	 *            页码(必须大于0)
	 * @param pageSize
	 *            每页大小(必须大于0)
	 * @param dataId
	 * @param group
	 * 
	 * @return ConfigInfo对象的集合
	 * @throws IOException 
	 */
	public Page<ConfigInfoBase> findConfigInfoBaseLike(final int pageNo,
			final int pageSize, final String dataId, final String group,
			final String content) throws IOException {
		if (StringUtils.isBlank(dataId) && StringUtils.isBlank(group)) {
			throw new IOException("invalid param");
		}
		
		PaginationHelper<ConfigInfoBase> helper = new PaginationHelper<ConfigInfoBase>();
		
		String sqlCountRows = "select count(*) from config_info where ";
		String sqlFetchRows = "select ID,data_id,group_id,tenant_id,content from config_info where ";
		String where = " 1=1 and tenant_id='' ";
		List<String> params = new ArrayList<String>();
		
		if (!StringUtils.isBlank(dataId)) {
			where += " and data_id like ? ";
			params.add(generateLikeArgument(dataId));
		}
		if (!StringUtils.isBlank(group)) {
			where += " and group_id like ? ";
			params.add(generateLikeArgument(group));
		}
		if (!StringUtils.isBlank(content)) {
			where += " and content like ? ";
			params.add(generateLikeArgument(content));
		}
		
		try {
			return helper.fetchPage(jt, sqlCountRows + where, sqlFetchRows
					+ where, params.toArray(), pageNo, pageSize,
					CONFIG_INFO_BASE_ROW_MAPPER);
		} catch (CannotGetJdbcConnectionException e) {
			fatalLog.error("[db-error] " + e.toString(), e);
			throw e;
		}
	}

	/**
	 * 查找聚合前的单条数据
	 * 
	 * @param dataId
	 * @param group
	 * @param datumId
	 * @return
	 */
	public ConfigInfoAggr findSingleConfigInfoAggr(String dataId, String group, String tenant, String datumId) {
		String tenantTmp = StringUtils.isBlank(tenant) ? StringUtils.EMPTY : tenant;
		String sql = "select id,data_id,group_id,tenant_id,datum_id,app_name,content from config_info_aggr where data_id=? and group_id=? and tenant_id=? and datum_id=?";

		try {
			return this.jt.queryForObject(sql, new Object[] { dataId, group, tenantTmp, datumId },
					CONFIG_INFO_AGGR_ROW_MAPPER);
		} catch (EmptyResultDataAccessException e) {
			// 是EmptyResultDataAccessException, 表明数据不存在, 返回null
			return null;
		} catch (CannotGetJdbcConnectionException e) {
			fatalLog.error("[db-error] " + e.toString(), e);
			throw e;
		} catch (Exception e) {
			fatalLog.error("[db-other-error]" + e.getMessage(), e);
			throw new RuntimeException(e);
		}
	}

	/**
	 * 查找一个dataId下面的所有聚合前的数据. 保证不返回NULL.
	 */
	public List<ConfigInfoAggr> findConfigInfoAggr(String dataId, String group, String tenant) {
		String tenantTmp = StringUtils.isBlank(tenant) ? StringUtils.EMPTY : tenant;
		String sql = "select data_id,group_id,tenant_id,datum_id,app_name,content from config_info_aggr where data_id=? and group_id=? and tenant_id=? order by datum_id";

		try {
			return this.jt.query(sql, new Object[] { dataId, group, tenantTmp },
					CONFIG_INFO_AGGR_ROW_MAPPER);
		} catch (CannotGetJdbcConnectionException e) {
			fatalLog.error("[db-error] " + e.toString(), e);
			throw e;
		} catch (EmptyResultDataAccessException e) {
			return Collections.emptyList();
		} catch (Exception e) {
			fatalLog.error("[db-other-error]" + e.getMessage(), e);
			throw new RuntimeException(e);
		}
	}

    public Page<ConfigInfoAggr> findConfigInfoAggrByPage(String dataId, String group, String tenant, final int pageNo,
                                                         final int pageSize) {
        String tenantTmp = StringUtils.isBlank(tenant) ? StringUtils.EMPTY : tenant;
        String sqlCountRows = "SELECT COUNT(*) FROM config_info_aggr WHERE data_id = ? and group_id = ? and tenant_id = ?";
        String sqlFetchRows = "select data_id,group_id,tenant_id,datum_id,app_name,content from config_info_aggr where data_id=? and group_id=? and tenant_id=? order by datum_id limit ?,?";
        PaginationHelper<ConfigInfoAggr> helper = new PaginationHelper<ConfigInfoAggr>();
        try {
            return helper.fetchPageLimit(jt, sqlCountRows, new Object[] {dataId, group, tenantTmp}, sqlFetchRows, new Object[] {dataId, group, tenantTmp, (pageNo - 1) * pageSize, pageSize },
                    pageNo, pageSize, CONFIG_INFO_AGGR_ROW_MAPPER);

        } catch (CannotGetJdbcConnectionException e) {
            fatalLog.error("[db-error] " + e.toString(), e);
            throw e;
        }
    }
	
	/**
	 * 查询符合条件的聚合数据
	 * 
	 * @param pageNo
	 *            pageNo
	 * @param pageSize
	 *            pageSize
	 * @param configKeys
	 *            聚合数据条件
	 * @param blacklist
	 *            黑名单
	 * @return
	 */
	public Page<ConfigInfoAggr> findConfigInfoAggrLike(final int pageNo, final int pageSize, ConfigKey[] configKeys, boolean blacklist) {
		
		String sqlCountRows = "select count(*) from config_info_aggr where ";
		String sqlFetchRows = "select data_id,group_id,tenant_id,datum_id,app_name,content from config_info_aggr where ";
		String where = " 1=1 ";
		// 白名单，请同步条件为空，则没有符合条件的配置
		if (configKeys.length == 0 && blacklist == false) {
			Page<ConfigInfoAggr> page = new Page<ConfigInfoAggr>();
			page.setTotalCount(0);
			return page;
		}
		PaginationHelper<ConfigInfoAggr> helper = new PaginationHelper<ConfigInfoAggr>();
		List<String> params = new ArrayList<String>();
		boolean isFirst = true;
		
		for (ConfigKey configInfoAggr : configKeys) {
			String dataId = configInfoAggr.getDataId();
			String group = configInfoAggr.getGroup();
			String appName = configInfoAggr.getAppName();
			if (StringUtils.isBlank(dataId)
					&& StringUtils.isBlank(group)
					&& StringUtils.isBlank(appName)) {
				break;
			}
			if (blacklist) {
				if (isFirst) {
					isFirst = false;
					where += " and ";
				} else {
					where += " and ";
				}
				
				where += "(";
				boolean isFirstSub = true;
				if (!StringUtils.isBlank(dataId)) {
					where += " data_id not like ? ";
					params.add(generateLikeArgument(dataId));
					isFirstSub = false;
				}
				if (!StringUtils.isBlank(group)) {
					if (!isFirstSub) {
						where += " or ";
					}
					where += " group_id not like ? ";
					params.add(generateLikeArgument(group));
					isFirstSub = false;
				}
				if (!StringUtils.isBlank(appName)) {
					if (!isFirstSub) {
						where += " or ";
					}
					where += " app_name != ? ";
					params.add(appName);
					isFirstSub = false;
				}
				where += ") ";
			} else {
				if (isFirst) {
					isFirst = false;
					where += " and ";
				} else {
					where += " or ";
				}
				where += "(";
				boolean isFirstSub = true;
				if (!StringUtils.isBlank(dataId)) {
					where += " data_id like ? ";
					params.add(generateLikeArgument(dataId));
					isFirstSub = false;
				}
				if (!StringUtils.isBlank(group)) {
					if (!isFirstSub) {
						where += " and ";
					}
					where += " group_id like ? ";
					params.add(generateLikeArgument(group));
					isFirstSub = false;
				}
				if (!StringUtils.isBlank(appName)) {
					if (!isFirstSub) {
						where += " and ";
					}
					where += " app_name = ? ";
					params.add(appName);
					isFirstSub = false;
				}
				where += ") ";
			}
		}
		
		try {
			Page<ConfigInfoAggr> result = helper.fetchPage(jt, sqlCountRows
					+ where, sqlFetchRows + where, params.toArray(), pageNo,
					pageSize, CONFIG_INFO_AGGR_ROW_MAPPER);
			return result;
		} catch (CannotGetJdbcConnectionException e) {
			fatalLog.error("[db-error] " + e.toString(), e);
			throw e;
		}
	}

	/**
	 * 找到所有聚合数据组。
	 */
	public List<ConfigInfoChanged> findAllAggrGroup() {
		String sql = "select distinct data_id, group_id, tenant_id from config_info_aggr";

		try {
			return this.jt.query(sql, new Object[] {},
					CONFIG_INFO_CHANGED_ROW_MAPPER);
		} catch (CannotGetJdbcConnectionException e) {
			fatalLog.error("[db-error] " + e.toString(), e);
			throw e;
		} catch (EmptyResultDataAccessException e) {
			return null;
		} catch (Exception e) {
			fatalLog.error("[db-other-error]" + e.getMessage(), e);
			throw new RuntimeException(e);
		}
	}

	/**
	 *  由datum内容查找datumId
	 * @param dataId data id
	 * @param groupId group
	 * @param content content
	 * @return datum keys
	 */
	public List<String> findDatumIdByContent(String dataId, String groupId,
			String content) {
		String sql = "select datum_id from config_info_aggr where data_id = ? and group_id = ? and content = ? ";

		try {
			return this.jt.queryForList(sql, new Object[] { dataId, groupId,
					content }, String.class);
		} catch (EmptyResultDataAccessException e) {
			return null;
		} catch (IncorrectResultSizeDataAccessException e) {
			return null;
		} catch (CannotGetJdbcConnectionException e) {
			fatalLog.error("[db-error] " + e.toString(), e);
			throw e;
		}
	}
	
	public List<ConfigInfoWrapper> findChangeConfig(final Timestamp startTime,
			final Timestamp endTime) {
		try {
			List<Map<String, Object>> list = jt
					.queryForList(
							"SELECT data_id, group_id, tenant_id, app_name, content, gmt_modified FROM config_info where gmt_modified >=? and gmt_modified <= ?",
							new Object[] { startTime, endTime });
			return convertChangeConfig(list);
		} catch (DataAccessException e) {
			fatalLog.error("[db-error] " + e.toString(), e);
			throw e;
		}
	}
	
	/**
	 * 根据时间段和配置条件查询符合条件的配置
	 * 
	 * @param dataId
	 *            dataId 支持模糊
	 * @param group
	 *            dataId 支持模糊
	 * @param appName
	 *            产品名
	 * @param startTime
	 *            起始时间
	 * @param endTime
	 *            截止时间
	 * @param pageNo
	 *            pageNo
	 * @param pageSize
	 *            pageSize
	 * @return
	 */
	public Page<ConfigInfoWrapper> findChangeConfig(final String dataId, final String group, final String tenant,
			final String appName, final Timestamp startTime, final Timestamp endTime, final int pageNo,
			final int pageSize, final long lastMaxId) {
		String tenantTmp = StringUtils.isBlank(tenant) ? StringUtils.EMPTY : tenant;
		String sqlCountRows = "select count(*) from config_info where ";
		String sqlFetchRows = "select id,data_id,group_id,tenant_id,app_name,content,md5,gmt_modified from config_info where ";
		String where = " 1=1 ";
		List<Object> params = new ArrayList<Object>();

		if (!StringUtils.isBlank(dataId)) {
			where += " and data_id like ? ";
			params.add(generateLikeArgument(dataId));
		}
		if (!StringUtils.isBlank(group)) {
			where += " and group_id like ? ";
			params.add(generateLikeArgument(group));
		}
		
		if (!StringUtils.isBlank(tenantTmp)) {
			where += " and tenant_id = ? ";
			params.add(tenantTmp);
		}

		if (!StringUtils.isBlank(appName)) {
			where += " and app_name = ? ";
			params.add(appName);
		}
		if (startTime != null) {
			where += " and gmt_modified >=? ";
			params.add(startTime);
		}
		if (endTime != null) {
			where += " and gmt_modified <=? ";
			params.add(endTime);
		}
		
		PaginationHelper<ConfigInfoWrapper> helper = new PaginationHelper<ConfigInfoWrapper>();
		try {
			return helper.fetchPage(jt, sqlCountRows + where, sqlFetchRows + where, params.toArray(), pageNo, pageSize,
					lastMaxId, CONFIG_INFO_WRAPPER_ROW_MAPPER);
		} catch (CannotGetJdbcConnectionException e) {
			fatalLog.error("[db-error] " + e.toString(), e);
			throw e;
		}
	}

	public List<ConfigInfo> findDeletedConfig(final Timestamp startTime,
			final Timestamp endTime) {
		try {
			List<Map<String, Object>> list = jt
					.queryForList(
							"SELECT distinct data_id, group_id, tenant_id FROM his_config_info where op_type = 'D' and gmt_modified >=? and gmt_modified <= ?",
							new Object[] { startTime, endTime });
			return convertDeletedConfig(list);
		} catch (DataAccessException e) {
			fatalLog.error("[db-error] " + e.toString(), e);
			throw e;
		}
	}

	/**
	 *  增加配置；数据库原子操作，最小sql动作，无业务封装
	 * @param srcIp ip
	 * @param srcUser user
	 * @param configInfo info
	 * @param time time 
	 * @param configAdvanceInfo advance info
	 * @return excute sql result
	 */
	private long addConfigInfoAtomic(final String srcIp, final String srcUser, final ConfigInfo configInfo, final Timestamp time,
			Map<String, Object> configAdvanceInfo) {
		final String appNameTmp = StringUtils.isBlank(configInfo.getAppName()) ? StringUtils.EMPTY : configInfo.getAppName();
		final String tenantTmp = StringUtils.isBlank(configInfo.getTenant()) ? StringUtils.EMPTY : configInfo.getTenant();
		
		final String desc = configAdvanceInfo == null ? null : (String)configAdvanceInfo.get("desc");
		final String use = configAdvanceInfo == null ? null : (String)configAdvanceInfo.get("use");
		final String effect = configAdvanceInfo == null ? null : (String)configAdvanceInfo.get("effect");
		final String type = configAdvanceInfo == null ? null : (String)configAdvanceInfo.get("type");
		final String schema = configAdvanceInfo == null ? null : (String)configAdvanceInfo.get("schema");
		
		final String md5Tmp = MD5.getInstance().getMD5String(configInfo.getContent());
		
		KeyHolder keyHolder = new GeneratedKeyHolder(); 
		
		final String sql = "insert into config_info(data_id,group_id,tenant_id,app_name,content,md5,src_ip,src_user,gmt_create,gmt_modified,c_desc,c_use,effect,type,c_schema) values(?,?,?,?,?,?,?,?,?,?,?,?,?,?,?)";

		try {
			jt.update(new PreparedStatementCreator() {
				@SuppressFBWarnings(value = { "OBL_UNSATISFIED_OBLIGATION_EXCEPTION_EDGE",
				"SQL_PREPARED_STATEMENT_GENERATED_FROM_NONCONSTANT_STRING" }, justification = "findbugs does not trust jdbctemplate, sql is constant in practice")
				public PreparedStatement createPreparedStatement(Connection connection) throws SQLException {
					PreparedStatement ps = connection.prepareStatement(sql, Statement.RETURN_GENERATED_KEYS);
					ps.setString(1, configInfo.getDataId());
					ps.setString(2, configInfo.getGroup());
					ps.setString(3, tenantTmp);
					ps.setString(4, appNameTmp);
					ps.setString(5, configInfo.getContent());
					ps.setString(6, md5Tmp);
					ps.setString(7, srcIp);
					ps.setString(8, srcUser);
					ps.setTimestamp(9, time);
					ps.setTimestamp(10, time);
					ps.setString(11, desc);
					ps.setString(12, use);
					ps.setString(13, effect);
					ps.setString(14, type);
					ps.setString(15, schema);
					return ps;
				}
			}, keyHolder);
			Number nu = keyHolder.getKey();
			if (nu == null) {
				throw new IllegalArgumentException("insert config_info fail");
			}
		    return nu.longValue();
		} catch (CannotGetJdbcConnectionException e) {
			fatalLog.error("[db-error] " + e.toString(), e);
			throw e;
		}
	}
	

	/**
	 *  增加配置；数据库原子操作，最小sql动作，无业务封装
	 * @param configId id
	 * @param tagName tag
	 * @param dataId data id
	 * @param group group
	 * @param tenant tenant
	 */
	public void addConfiTagRelationAtomic(long configId, String tagName, String dataId, String group, String tenant) {
		try {
			jt.update(
					"insert into config_tags_relation(id,tag_name,tag_type,data_id,group_id,tenant_id) values(?,?,?,?,?,?)",
					configId, tagName, null, dataId, group, tenant);
		} catch (CannotGetJdbcConnectionException e) {
			fatalLog.error("[db-error] " + e.toString(), e);
			throw e;
		}
	}

	/**
	 *  增加配置；数据库原子操作，最小sql动作，无业务封装
	 * @param configId  config id
	 * @param configTags tags
	 * @param dataId dataId
	 * @param group group
	 * @param tenant tenant
	 */
	public void addConfiTagsRelationAtomic(long configId, String configTags, String dataId, String group, String tenant) {
		if (StringUtils.isNotBlank(configTags)) {
			String [] tagArr = configTags.split(",");
			for (String tag : tagArr) {
				addConfiTagRelationAtomic(configId, tag, dataId, group, tenant);
			}
		}
	}
	
	public void removeTagByIdAtomic(long id) {
		try {
			jt.update("delete from config_tags_relation where id=?", id);
		} catch (CannotGetJdbcConnectionException e) {
			fatalLog.error("[db-error] " + e.toString(), e);
			throw e;
		}
	}

	public List<String> getConfigTagsByTenant(String tenant) {
		String sql = "select tag_name from config_tags_relation where tenant_id = ? ";
		try {
			return jt.queryForList(sql, new Object[] { tenant }, String.class);
		} catch (EmptyResultDataAccessException e) {
			return null;
		} catch (IncorrectResultSizeDataAccessException e) {
			return null;
		} catch (CannotGetJdbcConnectionException e) {
			fatalLog.error("[db-error] " + e.toString(), e);
			throw e;
		}
	}
	
	public List<String> selectTagByConfig(String dataId, String group, String tenant) {
		String sql = "select tag_name from config_tags_relation where data_id=? and group_id=? and tenant_id = ? ";
		try {
			return jt.queryForList(sql, new Object[] { dataId, group, tenant }, String.class);
		} catch (EmptyResultDataAccessException e) {
			return null;
		} catch (IncorrectResultSizeDataAccessException e) {
			return null;
		} catch (CannotGetJdbcConnectionException e) {
			fatalLog.error("[db-error] " + e.toString(), e);
			throw e;
		}
	}

	/**
	 *  删除配置；数据库原子操作，最小sql动作，无业务封装
	 * @param dataId dataId
	 * @param group group
	 * @param tenant tenant
	 * @param srcIp ip
	 * @param srcUser user
	 */
	private void removeConfigInfoAtomic(final String dataId, final String group, final String tenant, final String srcIp,
			final String srcUser) {
		String tenantTmp = StringUtils.isBlank(tenant) ? StringUtils.EMPTY : tenant;
		try {
			jt.update("delete from config_info where data_id=? and group_id=? and tenant_id=?", dataId, group,
					tenantTmp);
		} catch (CannotGetJdbcConnectionException e) {
			fatalLog.error("[db-error] " + e.toString(), e);
			throw e;
		}
	}
	
	/**
	 * 删除配置；数据库原子操作，最小sql动作，无业务封装
	 * @param dataId dataId
	 * @param group group
	 * @param tenant tenant
	 * @param tag tag
	 * @param srcIp ip
	 * @param srcUser user
	 */
	public void removeConfigInfoTag(final String dataId, final String group, final String tenant, final String tag, final String srcIp,
			final String srcUser) {
		String tenantTmp = StringUtils.isBlank(tenant) ? StringUtils.EMPTY : tenant;
		String tagTmp = StringUtils.isBlank(tag) ? StringUtils.EMPTY : tag;
		try {
			jt.update("delete from config_info_tag where data_id=? and group_id=? and tenant_id=? and tag_id=?", dataId, group,
					tenantTmp,tagTmp);
		} catch (CannotGetJdbcConnectionException e) {
			fatalLog.error("[db-error] " + e.toString(), e);
			throw e;
		}
	}

	/**
	 *  更新配置;数据库原子操作，最小sql动作，无业务封装
	 * @param configInfo config info
	 * @param srcIp ip
	 * @param srcUser user
	 * @param time time 
	 * @param configAdvanceInfo advance info
	 */
	private void updateConfigInfoAtomic(final ConfigInfo configInfo, final String srcIp, final String srcUser,
			final Timestamp time, Map<String, Object> configAdvanceInfo) {
		String appNameTmp = StringUtils.isBlank(configInfo.getAppName()) ? StringUtils.EMPTY : configInfo.getAppName();
		String tenantTmp = StringUtils.isBlank(configInfo.getTenant()) ? StringUtils.EMPTY : configInfo.getTenant();
		final String md5Tmp = MD5.getInstance().getMD5String(configInfo.getContent());
		String desc = configAdvanceInfo == null ? null : (String)configAdvanceInfo.get("desc");
		String use = configAdvanceInfo == null ? null : (String)configAdvanceInfo.get("use");
		String effect = configAdvanceInfo == null ? null : (String)configAdvanceInfo.get("effect");
		String type = configAdvanceInfo == null ? null : (String)configAdvanceInfo.get("type");
		String schema = configAdvanceInfo == null ? null : (String)configAdvanceInfo.get("schema");
		
		try {
			jt.update(
					"update config_info set content=?, md5 = ?, src_ip=?,src_user=?,gmt_modified=?,app_name=?,c_desc=?,c_use=?,effect=?,type=?,c_schema=? where data_id=? and group_id=? and tenant_id=?",
					configInfo.getContent(), md5Tmp, srcIp, srcUser, time, appNameTmp, desc, use, effect, type, schema,
					configInfo.getDataId(), configInfo.getGroup(), tenantTmp);
		} catch (CannotGetJdbcConnectionException e) {
			fatalLog.error("[db-error] " + e.toString(), e);
			throw e;
		}
	}
	
	/**
	 *  查询配置信息；数据库原子操作，最小sql动作，无业务封装
	 * @param dataId dataId
	 * @param group group
	 * @param tenant tenant
	 * @return config info
	 */
	public ConfigInfo findConfigInfo(final String dataId, final String group, final String tenant) {
		final String tenantTmp = StringUtils.isBlank(tenant) ? StringUtils.EMPTY : tenant;
		try {
			return this.jt.queryForObject(
					"select ID,data_id,group_id,tenant_id,app_name,content,md5 from config_info where data_id=? and group_id=? and tenant_id=?",
					new Object[] { dataId, group, tenantTmp }, CONFIG_INFO_ROW_MAPPER);
		} catch (EmptyResultDataAccessException e) { // 表明数据不存在, 返回null
			return null;
		} catch (CannotGetJdbcConnectionException e) {
			fatalLog.error("[db-error] " + e.toString(), e);
			throw e;
		}
	}
	
	/**
	 *  查询配置信息；数据库原子操作，最小sql动作，无业务封装
	 * @param dataId dataId
	 * @param group group
	 * @param tenant tenant
	 * @return advance info
	 */
	public ConfigAdvanceInfo findConfigAdvanceInfo(final String dataId, final String group, final String tenant) {
		final String tenantTmp = StringUtils.isBlank(tenant) ? StringUtils.EMPTY : tenant;
		try {
			List<String> configTagList = this.selectTagByConfig(dataId, group, tenant);
			ConfigAdvanceInfo configAdvance = this.jt.queryForObject(
					"select gmt_create,gmt_modified,src_user,src_ip,c_desc,c_use,effect,type,c_schema from config_info where data_id=? and group_id=? and tenant_id=?",
					new Object[] { dataId, group, tenantTmp }, CONFIG_ADVANCE_INFO_ROW_MAPPER);
			if (configTagList != null && !configTagList.isEmpty()) {
				StringBuilder configTagsTmp = new StringBuilder();
				for (String configTag : configTagList) {
					if (configTagsTmp.length() == 0) {
						configTagsTmp.append(configTag);
					} else {
						configTagsTmp.append(",").append(configTag);
					}
				}
				configAdvance.setConfigTags(configTagsTmp.toString());
			}
			return configAdvance;
		} catch (EmptyResultDataAccessException e) { // 表明数据不存在, 返回null
			return null;
		} catch (CannotGetJdbcConnectionException e) {
			fatalLog.error("[db-error] " + e.toString(), e);
			throw e;
		}
	}
	
	/**
	 *  查询配置信息；数据库原子操作，最小sql动作，无业务封装
	 * @param dataId dataId
	 * @param group group
	 * @param tenant tenant
	 * @return advance info
	 */
	public ConfigAllInfo findConfigAllInfo(final String dataId, final String group, final String tenant) {
		final String tenantTmp = StringUtils.isBlank(tenant) ? StringUtils.EMPTY : tenant;
		try {
			List<String> configTagList = this.selectTagByConfig(dataId, group, tenant);
			ConfigAllInfo configAdvance = this.jt.queryForObject(
					"select ID,data_id,group_id,tenant_id,app_name,content,md5,gmt_create,gmt_modified,src_user,src_ip,c_desc,c_use,effect,type,c_schema from config_info where data_id=? and group_id=? and tenant_id=?",
					new Object[] { dataId, group, tenantTmp }, CONFIG_ALL_INFO_ROW_MAPPER);
			if (configTagList != null && !configTagList.isEmpty()) {
				StringBuilder configTagsTmp = new StringBuilder();
				for (String configTag : configTagList) {
					if (configTagsTmp.length() == 0) {
						configTagsTmp.append(configTag);
					} else {
						configTagsTmp.append(",").append(configTag);
					}
				}
				configAdvance.setConfigTags(configTagsTmp.toString());
			}
			return configAdvance;
		} catch (EmptyResultDataAccessException e) { // 表明数据不存在, 返回null
			return null;
		} catch (CannotGetJdbcConnectionException e) {
			fatalLog.error("[db-error] " + e.toString(), e);
			throw e;
		}
	}

	/**
	 *  更新变更记录；数据库原子操作，最小sql动作，无业务封装
	 * @param id id
	 * @param configInfo config info
	 * @param srcIp ip
	 * @param srcUser user
	 * @param time time
	 * @param ops ops type
	 */
	private void insertConfigHistoryAtomic(long id, ConfigInfo configInfo, String srcIp, String srcUser,
			final Timestamp time, String ops) {
		String appNameTmp = StringUtils.isBlank(configInfo.getAppName()) ? StringUtils.EMPTY : configInfo.getAppName();
		String tenantTmp = StringUtils.isBlank(configInfo.getTenant()) ? StringUtils.EMPTY : configInfo.getTenant();
		final String md5Tmp = MD5.getInstance().getMD5String(configInfo.getContent());
		try {
			jt.update(
					"insert into his_config_info (id,data_id,group_id,tenant_id,app_name,content,md5,src_ip,src_user,gmt_modified,op_type) values(?,?,?,?,?,?,?,?,?,?,?)",
					id, configInfo.getDataId(), configInfo.getGroup(), tenantTmp, appNameTmp, configInfo.getContent(),
					md5Tmp, srcIp, srcUser, time, ops);
		} catch (DataAccessException e) {
			fatalLog.error("[db-error] " + e.toString(), e);
			throw e;
		}
	}

	/**
	 * list配置的历史变更记录
	 * 
	 * @param dataId
	 *            data Id
	 * @param group
	 *            group
	 * @param tenant
	 *            tenant
	 * @param pageNo
	 *            no
	 * @param pageSize
	 *            size
	 * @return history info
	 */
	public Page<ConfigHistoryInfo> findConfigHistory(String dataId, String group, String tenant, int pageNo, int pageSize) {
		PaginationHelper<ConfigHistoryInfo> helper = new PaginationHelper<ConfigHistoryInfo>();
		String tenantTmp = StringUtils.isBlank(tenant) ? StringUtils.EMPTY : tenant;
		String sqlCountRows = "select count(*) from his_config_info where data_id = ? and group_id = ? and tenant_id = ?";
		String sqlFetchRows = "select nid,data_id,group_id,tenant_id,app_name,src_ip,op_type,gmt_create,gmt_modified from his_config_info where data_id = ? and group_id = ? and tenant_id = ? order by nid desc";

		Page<ConfigHistoryInfo> page = null;
		try {
			page = helper.fetchPage(this.jt, sqlCountRows, sqlFetchRows, new Object[] { dataId, group, tenantTmp }, pageNo,
					pageSize, HISTORY_LIST_ROW_MAPPER);
		} catch (DataAccessException e) {
			fatalLog.error("[list-config-history] error, dataId:{}, group:{}", new Object[] { dataId, group }, e);
			throw e;
		}
		return page;
	}

	/**
	 *  增加配置；数据库原子操作，最小sql动作，无业务封装
	 * @param dataId dataId
	 * @param group group
	 * @param appName appName
	 * @param date date
	 */
	private void addConfigSubAtomic(final String dataId, final String group, final String appName,
			final Timestamp date) {
		final String appNameTmp = appName == null ? "" : appName;
		try {
			jt.update(
					"insert into app_configdata_relation_subs(data_id,group_id,app_name,gmt_modified) values(?,?,?,?)",
					dataId, group, appNameTmp, date);
		} catch (CannotGetJdbcConnectionException e) {
			fatalLog.error("[db-error] " + e.toString(), e);
			throw e;
		}
	}

	/**
	 * 更新配置;数据库原子操作，最小sql动作，无业务封装
	 * 
	 * @param dataId
	 *            data Id
	 * @param group
	 *            group
	 * @param appName
	 *            app name
	 * @param time
	 *            time
	 */
	private void updateConfigSubAtomic(final String dataId, final String group, final String appName,
			final Timestamp time) {
		final String appNameTmp = appName == null ? "" : appName;
		try {
			jt.update(
					"update app_configdata_relation_subs set gmt_modified=? where data_id=? and group_id=? and app_name=?",
					time, dataId, group, appNameTmp);
		} catch (CannotGetJdbcConnectionException e) {
			fatalLog.error("[db-error] " + e.toString(), e);
			throw e;
		}
	}
	
	public ConfigHistoryInfo detailConfigHistory(Long nid) {
		String sqlFetchRows = "select nid,data_id,group_id,tenant_id,app_name,content,md5,src_user,src_ip,op_type,gmt_create,gmt_modified from his_config_info where nid = ?";
		try {
			ConfigHistoryInfo historyInfo = jt.queryForObject(sqlFetchRows, new Object[] { nid },
					HISTORY_DETAIL_ROW_MAPPER);
			return historyInfo;
		} catch (DataAccessException e) {
			fatalLog.error("[list-config-history] error, nid:{}", new Object[] { nid }, e);
			throw e;
		}
	}
	
	/**
	 * insert tenant info
	 * 
	 * @param kp
	 *            kp
	 * @param tenantId
	 *            tenant Id
	 * @param tenantName
	 *            tenant name
	 * @param tenantDesc
	 *            tenant description
	 * @param time time
	 */
	public void insertTenantInfoAtomic(String kp, String tenantId, String tenantName, String tenantDesc,
			String createResoure, final long time) {
		try {
			jt.update(
					"insert into tenant_info(kp,tenant_id,tenant_name,tenant_desc,create_source,gmt_create,gmt_modified) values(?,?,?,?,?,?,?)",
					kp, tenantId, tenantName, tenantDesc, createResoure, time, time);
		} catch (DataAccessException e) {
			fatalLog.error("[db-error] " + e.toString(), e);
			throw e;
		}
	}

	/**
	 * Update tenantInfo showname
	 * 
	 * @param kp
	 *            kp
	 * @param tenantId
	 *            tenant Id
	 * @param tenantName
	 *            tenant name
	 * @param tenantDesc
	 *            tenant description
	 */
	public void updateTenantNameAtomic(String kp, String tenantId, String tenantName, String tenantDesc) {
		try {
			jt.update(
					"update tenant_info set tenant_name = ?, tenant_desc = ?, gmt_modified= ? where kp=? and tenant_id=?",
					tenantName, tenantDesc, System.currentTimeMillis(), kp, tenantId);
		} catch (DataAccessException e) {
			fatalLog.error("[db-error] " + e.toString(), e);
			throw e;
		}
	}

	public List<TenantInfo> findTenantByKp(String kp) {
		String sql = "select tenant_id,tenant_name,tenant_desc from tenant_info where kp=?";
		try {
			return this.jt.query(sql, new Object[] { kp }, TENANT_INFO_ROW_MAPPER);
		} catch (CannotGetJdbcConnectionException e) {
			fatalLog.error("[db-error] " + e.toString(), e);
			throw e;
		} catch (EmptyResultDataAccessException e) {
			return Collections.emptyList();
		} catch (Exception e) {
			fatalLog.error("[db-other-error]" + e.getMessage(), e);
			throw new RuntimeException(e);
		}
	}
	
	public TenantInfo findTenantByKp(String kp, String tenantId) {
		String sql = "select tenant_id,tenant_name,tenant_desc from tenant_info where kp=? and tenant_id=?";
		try {
			return this.jt.queryForObject(sql, new Object[] { kp, tenantId }, TENANT_INFO_ROW_MAPPER);
		} catch (CannotGetJdbcConnectionException e) {
			fatalLog.error("[db-error] " + e.toString(), e);
			throw e;
		} catch (EmptyResultDataAccessException e) {
			return null;
		} catch (Exception e) {
			fatalLog.error("[db-other-error]" + e.getMessage(), e);
			throw new RuntimeException(e);
		}
	}
	
	public void removeTenantInfoAtomic(final String kp, final String tenantId) {
		try {
			jt.update("delete from tenant_info where kp=? and tenant_id=?", kp, tenantId);
		} catch (CannotGetJdbcConnectionException e) {
			fatalLog.error("[db-error] " + e.toString(), e);
			throw e;
		}
	}
	
	private List<ConfigInfo> convertDeletedConfig(List<Map<String, Object>> list) {
		List<ConfigInfo> configs = new ArrayList<ConfigInfo>();
		for (Map<String, Object> map : list) {
			String dataId = (String) map.get("data_id");
			String group = (String) map.get("group_id");
			String tenant = (String) map.get("tenant_id");
			ConfigInfo config = new ConfigInfo();
			config.setDataId(dataId);
			config.setGroup(group);
			config.setTenant(tenant);
			configs.add(config);
		}
		return configs;
	}
	
	private List<ConfigInfoWrapper> convertChangeConfig(
			List<Map<String, Object>> list) {
		List<ConfigInfoWrapper> configs = new ArrayList<ConfigInfoWrapper>();
		for (Map<String, Object> map : list) {
			String dataId = (String) map.get("data_id");
			String group = (String) map.get("group_id");
			String tenant = (String) map.get("tenant_id");
			String content = (String) map.get("content");
			long mTime = ((Timestamp)map.get("gmt_modified")).getTime();
			ConfigInfoWrapper config = new ConfigInfoWrapper();
			config.setDataId(dataId);
			config.setGroup(group);
			config.setTenant(tenant);
			config.setContent(content);
			config.setLastModified(mTime);
			configs.add(config);
		}
		return configs;
	}

	/**
	 * 获取所有的配置的Md5值，通过分页方式获取。
	 * 
	 * @return
	 */
    public List<ConfigInfoWrapper> listAllGroupKeyMd5() {
    	final int pageSize = 10000;
    	int totalCount = configInfoCount();
    	int pageCount = (int) Math.ceil(totalCount * 1.0 / pageSize);
    	List<ConfigInfoWrapper> allConfigInfo = new ArrayList<ConfigInfoWrapper>();
    	for (int pageNo = 1; pageNo <= pageCount; pageNo++) {
    		List<ConfigInfoWrapper> configInfoList = listGroupKeyMd5ByPage(pageNo, pageSize);
    		allConfigInfo.addAll(configInfoList);
    	}
    	return allConfigInfo;
    }

    private List<ConfigInfoWrapper> listGroupKeyMd5ByPage(int pageNo, int pageSize) {
        String sqlCountRows = " SELECT COUNT(*) FROM config_info ";
        String sqlFetchRows = " SELECT t.id,data_id,group_id,tenant_id,app_name,md5,gmt_modified FROM ( SELECT id FROM config_info ORDER BY id LIMIT ?,?  ) g, config_info t WHERE g.id = t.id";
        PaginationHelper<ConfigInfoWrapper> helper = new PaginationHelper<ConfigInfoWrapper>();
        try {
            Page<ConfigInfoWrapper> page = helper.fetchPageLimit(jt, sqlCountRows, sqlFetchRows, new Object[] {
                    (pageNo - 1) * pageSize, pageSize }, pageNo, pageSize, CONFIG_INFO_WRAPPER_ROW_MAPPER);

            return page.getPageItems();
        } catch (CannotGetJdbcConnectionException e) {
            fatalLog.error("[db-error] " + e.toString(), e);
            throw e;
        }
    }
	
    
	private String generateLikeArgument(String s) {
		if (s.indexOf(PATTERN_STR) >= 0)
			return s.replaceAll("\\*", "%");
		else {
			return s;
		}
	}
    
	public ConfigInfoWrapper queryConfigInfo(final String dataId, final String group, final String tenant) {
		String tenantTmp = StringUtils.isBlank(tenant) ? StringUtils.EMPTY : tenant;
        try {
            return this.jt
                    .queryForObject(
                            "select ID,data_id,group_id,tenant_id,app_name,content,gmt_modified,md5 from config_info where data_id=? and group_id=? and tenant_id=?",
                            new Object[] { dataId, group, tenantTmp }, CONFIG_INFO_WRAPPER_ROW_MAPPER);
        } catch (EmptyResultDataAccessException e) {
            return null;
        } catch (CannotGetJdbcConnectionException e) {
            fatalLog.error("[db-error] " + e.toString(), e);
            throw e;
        }
    }
	
	public boolean isExistTable(String  tableName)
	{
		String sql = "SELECT COUNT(*) FROM " +tableName;
		try {
			jt.queryForObject(sql, Integer.class);
			return true;
		} catch (Throwable e) {
			return false;
		}
	}
	
	public Boolean completeMd5() {
		defaultLog.info("[start completeMd5]");
		int perPageSize = 1000;
		int rowCount = configInfoCount();
		int pageCount = (int) Math.ceil(rowCount * 1.0 / perPageSize);
		int actualRowCount = 0;
		for (int pageNo = 1; pageNo <= pageCount; pageNo++) {
			Page<PersistService.ConfigInfoWrapper> page = findAllConfigInfoForDumpAll(
					pageNo, perPageSize);
			if (page != null) {
				for (PersistService.ConfigInfoWrapper cf : page.getPageItems()) {
					String md5InDb = cf.getMd5();
					final String content = cf.getContent();
					final String tenant = cf.getTenant();
					final String md5 = MD5.getInstance().getMD5String(
							content);
					if (StringUtils.isBlank(md5InDb)) {
						try {
							updateMd5(cf.getDataId(), cf.getGroup(), tenant, md5, new Timestamp(cf.getLastModified()));
						} catch (Exception e) {
							LogUtil.defaultLog
									.error("[completeMd5-error] datId:{} group:{} lastModified:{}",
											new Object[] {
													cf.getDataId(),
													cf.getGroup(),
													new Timestamp(cf
															.getLastModified()) });
						}
					} else
					{
						if (!md5InDb.equals(md5)) {
							try {
								updateMd5(cf.getDataId(), cf.getGroup(), tenant, md5, new Timestamp(cf.getLastModified()));
							} catch (Exception e) {
								LogUtil.defaultLog.error("[completeMd5-error] datId:{} group:{} lastModified:{}",
										new Object[] { cf.getDataId(), cf.getGroup(),
												new Timestamp(cf.getLastModified()) });
							}
						}
					}
				}

				actualRowCount += page.getPageItems().size();
				defaultLog.info("[completeMd5] {} / {}", actualRowCount, rowCount);
			}
		}
		return true;
	}
    
	static final TenantInfoRowMapper TENANT_INFO_ROW_MAPPER = new TenantInfoRowMapper();

	static final ConfigInfoWrapperRowMapper CONFIG_INFO_WRAPPER_ROW_MAPPER = new ConfigInfoWrapperRowMapper();

	static final ConfigKeyRowMapper CONFIG_KEY_ROW_MAPPER = new ConfigKeyRowMapper();

	static final ConfigInfoBetaWrapperRowMapper CONFIG_INFO_BETA_WRAPPER_ROW_MAPPER = new ConfigInfoBetaWrapperRowMapper();
	
	static final ConfigInfoTagWrapperRowMapper CONFIG_INFO_TAG_WRAPPER_ROW_MAPPER = new ConfigInfoTagWrapperRowMapper();

	static final ConfigInfoRowMapper CONFIG_INFO_ROW_MAPPER = new ConfigInfoRowMapper();
	
	static final ConfigAdvanceInfoRowMapper CONFIG_ADVANCE_INFO_ROW_MAPPER = new ConfigAdvanceInfoRowMapper();
	
	static final ConfigAllInfoRowMapper CONFIG_ALL_INFO_ROW_MAPPER = new ConfigAllInfoRowMapper();
	
	static final ConfigInfo4BetaRowMapper CONFIG_INFO4BETA_ROW_MAPPER = new ConfigInfo4BetaRowMapper();
	
	static final ConfigInfo4TagRowMapper CONFIG_INFO4TAG_ROW_MAPPER = new ConfigInfo4TagRowMapper();
	
	static final ConfigInfoBaseRowMapper CONFIG_INFO_BASE_ROW_MAPPER = new ConfigInfoBaseRowMapper();

	static final ConfigInfoAggrRowMapper CONFIG_INFO_AGGR_ROW_MAPPER = new ConfigInfoAggrRowMapper();

	static final ConfigInfoChangedRowMapper CONFIG_INFO_CHANGED_ROW_MAPPER = new ConfigInfoChangedRowMapper();

	static final ConfigHistoryRowMapper HISTORY_LIST_ROW_MAPPER = new ConfigHistoryRowMapper();
	
	static final ConfigHistoryDetailRowMapper HISTORY_DETAIL_ROW_MAPPER = new ConfigHistoryDetailRowMapper();

	private static String PATTERN_STR = "*";
	private final static int QUERY_LIMIT_SIZE = 50;
	private JdbcTemplate jt;
	private TransactionTemplate tjt;

}<|MERGE_RESOLUTION|>--- conflicted
+++ resolved
@@ -15,14 +15,25 @@
  */
 package com.alibaba.nacos.config.server.service;
 
-import com.alibaba.nacos.config.server.model.*;
-import com.alibaba.nacos.config.server.utils.LogUtil;
-import com.alibaba.nacos.config.server.utils.MD5;
-import com.alibaba.nacos.config.server.utils.PaginationHelper;
-import com.alibaba.nacos.config.server.utils.event.EventDispatcher;
-import com.google.common.collect.Lists;
-import edu.umd.cs.findbugs.annotations.SuppressFBWarnings;
-import org.apache.commons.lang3.StringUtils;
+import static com.alibaba.nacos.config.server.utils.LogUtil.defaultLog;
+import static com.alibaba.nacos.config.server.utils.LogUtil.fatalLog;
+
+import java.io.IOException;
+import java.sql.Connection;
+import java.sql.PreparedStatement;
+import java.sql.ResultSet;
+import java.sql.SQLException;
+import java.sql.Statement;
+import java.sql.Timestamp;
+import java.util.ArrayList;
+import java.util.Collections;
+import java.util.List;
+import java.util.Map;
+import java.util.Map.Entry;
+
+import javax.annotation.PostConstruct;
+
+import org.apache.commons.lang.StringUtils;
 import org.springframework.beans.factory.annotation.Autowired;
 import org.springframework.dao.DataAccessException;
 import org.springframework.dao.DataIntegrityViolationException;
@@ -42,7 +53,6 @@
 import org.springframework.transaction.support.TransactionCallback;
 import org.springframework.transaction.support.TransactionTemplate;
 import org.springframework.util.CollectionUtils;
-<<<<<<< HEAD
 import com.alibaba.nacos.config.server.model.ConfigAdvanceInfo;
 import com.alibaba.nacos.config.server.model.ConfigAllInfo;
 import com.alibaba.nacos.config.server.model.ConfigHistoryInfo;
@@ -61,20 +71,8 @@
 import com.alibaba.nacos.config.server.utils.PaginationHelper;
 import com.alibaba.nacos.config.server.utils.event.EventDispatcher;
 import com.google.common.collect.Lists;
-=======
-
-import javax.annotation.PostConstruct;
-import java.io.IOException;
-import java.sql.*;
-import java.util.ArrayList;
-import java.util.Collections;
-import java.util.List;
-import java.util.Map;
-import java.util.Map.Entry;
->>>>>>> 15719454
-
-import static com.alibaba.nacos.config.server.utils.LogUtil.defaultLog;
-import static com.alibaba.nacos.config.server.utils.LogUtil.fatalLog;
+
+import edu.umd.cs.findbugs.annotations.SuppressFBWarnings;
 
 /**
  * 数据库服务，提供ConfigInfo在数据库的存取<br>
@@ -243,7 +241,7 @@
 			return info;
 		}
 	}
-	
+
 	static final class ConfigKeyRowMapper implements
 			RowMapper<ConfigKey> {
 		public ConfigKey mapRow(ResultSet rs, int rowNum) throws SQLException {
@@ -2985,10 +2983,10 @@
 			throw e;
 		}
 	}
-	
+
 	/**
 	 * insert tenant info
-	 * 
+	 *
 	 * @param kp
 	 *            kp
 	 * @param tenantId
@@ -3013,7 +3011,7 @@
 
 	/**
 	 * Update tenantInfo showname
-	 * 
+	 *
 	 * @param kp
 	 *            kp
 	 * @param tenantId
@@ -3048,7 +3046,7 @@
 			throw new RuntimeException(e);
 		}
 	}
-	
+
 	public TenantInfo findTenantByKp(String kp, String tenantId) {
 		String sql = "select tenant_id,tenant_name,tenant_desc from tenant_info where kp=? and tenant_id=?";
 		try {
@@ -3063,7 +3061,7 @@
 			throw new RuntimeException(e);
 		}
 	}
-	
+
 	public void removeTenantInfoAtomic(final String kp, final String tenantId) {
 		try {
 			jt.update("delete from tenant_info where kp=? and tenant_id=?", kp, tenantId);
@@ -3072,7 +3070,7 @@
 			throw e;
 		}
 	}
-	
+
 	private List<ConfigInfo> convertDeletedConfig(List<Map<String, Object>> list) {
 		List<ConfigInfo> configs = new ArrayList<ConfigInfo>();
 		for (Map<String, Object> map : list) {
